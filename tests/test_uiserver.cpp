/* -*- mode: c++; c-basic-offset:4 -*-
    tests/test_uiserver.cpp

    This file is part of Kleopatra, the KDE keymanager
    Copyright (c) 2007 Klarälvdalens Datakonsult AB

    Kleopatra is free software; you can redistribute it and/or modify
    it under the terms of the GNU General Public License as published by
    the Free Software Foundation; either version 2 of the License, or
    (at your option) any later version.

    Kleopatra is distributed in the hope that it will be useful,
    but WITHOUT ANY WARRANTY; without even the implied warranty of
    MERCHANTABILITY or FITNESS FOR A PARTICULAR PURPOSE.  See the GNU
    General Public License for more details.

    You should have received a copy of the GNU General Public License
    along with this program; if not, write to the Free Software
    Foundation, Inc., 51 Franklin Street, Fifth Floor, Boston, MA  02110-1301  USA

    In addition, as a special exception, the copyright holders give
    permission to link the code of this program with any edition of
    the Qt library by Trolltech AS, Norway (or with modified versions
    of Qt that use the same license as Qt), and distribute linked
    combinations including the two.  You must obey the GNU General
    Public License in all respects for all of the code used other than
    Qt.  If you modify this file, you may extend this exception to
    your version of the file, but you are not obligated to do so.  If
    you do not wish to do so, delete this exception statement from
    your version.
*/

//
// Usage: test_uiserver <socket> --verify-detached <signed data> <signature>
//

#include <config-kleopatra.h>

#include <kleo-assuan.h>
#include <gpg-error.h>

#include "../utils/exception.h"

#include "../utils/wsastarter.h"
#include "../utils/hex.h"


#ifndef Q_OS_WIN32
# include <unistd.h>
# include <sys/types.h>
# include <sys/stat.h>
# include <fcntl.h>
# include <errno.h>
#endif
#include <assert.h>

#include <cstdlib>
#include <iostream>
#include <map>
#include <string>
#include <vector>

using namespace Kleo;

#ifdef Q_OS_WIN32
static const bool HAVE_FD_PASSING = false;
#else
static const bool HAVE_FD_PASSING = true;
#endif

static const unsigned int ASSUAN_CONNECT_FLAGS = HAVE_FD_PASSING ? 1 : 0 ;

static std::vector<int> inFDs, outFDs, msgFDs;
static std::vector<std::string> inFiles, outFiles, msgFiles;
static std::map<std::string,std::string> inquireData;

static void usage( const std::string & msg=std::string() ) {
    std::cerr << msg << std::endl <<
        "\n"
        "Usage: test_uiserver <socket> [<io>] [<options>] [<inquire>] command [<args>]\n"
        "where:\n"
#ifdef Q_OS_WIN32
        "      <io>: [--input[-fd] <file>] [--output[-fd] <file>] [--message[-fd] <file>]\n"
#else
        "      <io>: [--input <file>] [--output <file>] [--message <file>]\n"
#endif
        " <options>: *[--option name=value]\n"
        " <inquire>: [--inquire keyword=<file>]\n";
    exit( 1 );
}

static gpg_error_t data( void * void_ctx, const void * buffer, size_t len ) {
    (void)void_ctx; (void)buffer; (void)len;
    return 0; // ### implement me
}

static gpg_error_t status( void * void_ctx, const char * line ) {
    (void)void_ctx; (void)line;
    return 0;
}

static gpg_error_t inquire( void * void_ctx, const char * keyword ) {
    assuan_context_t ctx = (assuan_context_t)void_ctx;
    assert( ctx );
    const std::map<std::string,std::string>::const_iterator it = inquireData.find( keyword );
    if ( it == inquireData.end() )
        return gpg_error( GPG_ERR_UNKNOWN_COMMAND );

    if ( !it->second.empty() && it->second[0] == '@' )
        return gpg_error( GPG_ERR_NOT_IMPLEMENTED );

    if ( const gpg_error_t err = assuan_send_data( ctx, it->second.c_str(), it->second.size() ) ) {
        qDebug( "assuan_write_data: %s", gpg_strerror( err ) );
        return err;
    }

    return 0;
}

int main( int argc, char * argv[] ) {

    const Kleo::WSAStarter _wsastarter;

    assuan_set_gpg_err_source( GPG_ERR_SOURCE_DEFAULT );

    if ( argc < 3 )
        usage(); // need socket and command, at least

    const char * socket = argv[1];

    std::vector<const char*> options;

    std::string command;
    for ( int optind = 2 ; optind < argc ; ++optind ) {
        const char * const arg = argv[optind];
        if ( qstrcmp( arg, "--input" ) == 0 ) {
            const std::string file = argv[++optind];
            inFiles.push_back( file );
        } else if ( qstrcmp( arg, "--output" ) == 0 ) {
            const std::string file = argv[++optind];
            outFiles.push_back( file );
        } else if ( qstrcmp( arg, "--message" ) == 0 ) {
            const std::string file = argv[++optind];
            msgFiles.push_back( file );
#ifndef Q_OS_WIN32
        } else if ( qstrcmp( arg, "--input-fd" ) == 0 ) {
            int inFD;
            if ( (inFD = open( argv[++optind], O_RDONLY )) == -1 ) {
                perror( "--input-fd open()" );
                return 1;
            }
            inFDs.push_back( inFD );
        } else if ( qstrcmp( arg, "--output-fd" ) == 0 ) {
            int outFD;
            if ( (outFD = open( argv[++optind], O_WRONLY|O_CREAT, 0666 )) ==  -1 ) {
                perror( "--output-fd open()" );
                return 1;
            }
            outFDs.push_back( outFD );
        } else if ( qstrcmp( arg, "--message-fd" ) == 0 ) {
            int msgFD;
            if ( (msgFD = open( argv[++optind], O_RDONLY )) ==  -1 ) {
                perror( "--message-fd open()" );
                return 1;
            }
            msgFDs.push_back( msgFD );
#endif
        } else if ( qstrcmp( arg, "--option" ) == 0 ) {
            options.push_back( argv[++optind] );
        } else if ( qstrcmp( arg, "--inquire" ) == 0 ) {
            const std::string inqval = argv[++optind];
            const size_t pos = inqval.find( '=' );
            // ### implement indirection with "@file"...
            inquireData[inqval.substr( 0, pos )] = inqval.substr( pos+1 );
        } else {
            while ( optind < argc ) {
                if ( !command.empty() )
                    command += ' ';
                command += argv[optind++];
            }
        }
    }
    if ( command.empty() )
        usage( "Command expected, but only options found" );

    assuan_context_t ctx = 0;

    if ( const gpg_error_t err = assuan_new( &ctx ) ) {
        qDebug( "%s", Exception( err, "assuan_new" ).what() );
        return 1;
    }

    if ( const gpg_error_t err = assuan_socket_connect( ctx, socket, -1, ASSUAN_CONNECT_FLAGS ) ) {
        qDebug( "%s", Exception( err, "assuan_socket_connect_ext" ).what() );
        return 1;
    }

    assuan_set_log_stream( ctx, stderr );

#ifndef Q_OS_WIN32
    for ( std::vector<int>::const_iterator it = inFDs.begin(), end = inFDs.end() ; it != end ; ++it ) {
        if ( const gpg_error_t err = assuan_sendfd( ctx, *it ) ) {
            qDebug( "%s", Exception( err, "assuan_sendfd( inFD )" ).what() );
            return 1;
        }

        if ( const gpg_error_t err = assuan_transact( ctx, "INPUT FD", 0, 0, 0, 0, 0, 0 ) ) {
            qDebug( "%s", Exception( err, "INPUT FD" ).what() );
            return 1;
        }
    }

    for ( std::vector<int>::const_iterator it = msgFDs.begin(), end = msgFDs.end() ; it != end ; ++it ) {
        if ( const gpg_error_t err = assuan_sendfd( ctx, *it ) ) {
            qDebug( "%s", Exception( err, "assuan_sendfd( msgFD )" ).what() );
            return 1;
        }

        if ( const gpg_error_t err = assuan_transact( ctx, "MESSAGE FD", 0, 0, 0, 0, 0, 0 ) ) {
            qDebug( "%s", Exception( err, "MESSAGE FD" ).what() );
            return 1;
        }
    }

    for ( std::vector<int>::const_iterator it = outFDs.begin(), end = outFDs.end() ; it != end ; ++it ) {
        if ( const gpg_error_t err = assuan_sendfd( ctx, *it ) ) {
            qDebug( "%s", Exception( err, "assuan_sendfd( outFD )" ).what() );
            return 1;
        }

        if ( const gpg_error_t err = assuan_transact( ctx, "OUTPUT FD", 0, 0, 0, 0, 0, 0 ) ) {
            qDebug( "%s", Exception( err, "OUTPUT FD" ).what() );
            return 1;
        }
    }
#endif


    for ( std::vector<std::string>::const_iterator it = inFiles.begin(), end = inFiles.end() ; it != end ; ++it ) {
        char buffer[1024];
        sprintf( buffer, "INPUT FILE=%s", hexencode( *it ).c_str() );

        if ( const gpg_error_t err = assuan_transact( ctx, buffer, 0, 0, 0, 0, 0, 0 ) ) {
            qDebug( "%s", Exception( err, buffer ).what() );
            return 1;
        }
    }


    for ( std::vector<std::string>::const_iterator it = msgFiles.begin(), end = msgFiles.end() ; it != end ; ++it ) {
        char buffer[1024];
        sprintf( buffer, "MESSAGE FILE=%s", hexencode( *it ).c_str() );

        if ( const gpg_error_t err = assuan_transact( ctx, buffer, 0, 0, 0, 0, 0, 0 ) ) {
            qDebug( "%s", Exception( err, buffer ).what() );
            return 1;
        }
    }


    for ( std::vector<std::string>::const_iterator it = outFiles.begin(), end = outFiles.end() ; it != end ; ++it ) {
        char buffer[1024];
        sprintf( buffer, "OUTPUT FILE=%s", hexencode( *it ).c_str() );

        if ( const gpg_error_t err = assuan_transact( ctx, buffer, 0, 0, 0, 0, 0, 0 ) ) {
            qDebug( "%s", Exception( err, buffer ).what() );
            return 1;
        }
    }



    Q_FOREACH( const char * opt, options ) {
        std::string line = "OPTION ";
        line += opt;
        if ( const gpg_error_t err = assuan_transact( ctx, line.c_str(), 0, 0, 0, 0, 0, 0 ) ) {
            qDebug( "%s", Exception( err, line ).what() );
            return 1;
        }
    }

    if ( const gpg_error_t err = assuan_transact( ctx, command.c_str(), data, ctx, inquire, ctx, status, ctx ) ) {
        qDebug( "%s", Exception( err, command ).what() );
        return 1;
    }

<<<<<<< HEAD
    assuan_disconnect( ctx );

=======
    assuan_release( ctx );
    
>>>>>>> 116f1dc2
    return 0;
}<|MERGE_RESOLUTION|>--- conflicted
+++ resolved
@@ -284,12 +284,7 @@
         return 1;
     }
 
-<<<<<<< HEAD
-    assuan_disconnect( ctx );
-
-=======
     assuan_release( ctx );
-    
->>>>>>> 116f1dc2
+
     return 0;
 }