project(kleopatra)

include(MacroOptionalAddSubdirectory)

set( kleopatra_version 2.0.11 )
set( kleopatra_release FALSE )

if (NOT kleopatra_release)
if (EXISTS "${CMAKE_CURRENT_SOURCE_DIR}/.svn")
  if ( NOT KdeSubversion_FOUND )
    find_package( KdeSubversion )
  endif ( NOT KdeSubversion_FOUND )
  if ( KdeSubversion_FOUND )
    KdeSubversion_WC_INFO( ${PROJECT_SOURCE_DIR} Kleopatra )
    string( SUBSTRING "${Kleopatra_WC_LAST_CHANGED_DATE}" 0 10 Kleopatra_WC_LAST_CHANGED_DATE )
    set( kleopatra_version "${kleopatra_version}-svn${Kleopatra_WC_REVISION} (${Kleopatra_WC_LAST_CHANGED_DATE})" )
  endif ( KdeSubversion_FOUND )
endif (EXISTS "${CMAKE_CURRENT_SOURCE_DIR}/.svn")
endif (NOT kleopatra_release)
configure_file(${CMAKE_CURRENT_SOURCE_DIR}/version-kleopatra.h.cmake ${CMAKE_CURRENT_BINARY_DIR}/version-kleopatra.h )
configure_file(${CMAKE_CURRENT_SOURCE_DIR}/config-kleopatra.h.cmake ${CMAKE_CURRENT_BINARY_DIR}/config-kleopatra.h )

include_directories(
  ${CMAKE_CURRENT_BINARY_DIR}
  ${CMAKE_SOURCE_DIR}/libkleo
  ${CMAKE_SOURCE_DIR}/libkdepim
  ${Boost_INCLUDE_DIR}
  ${QGPGME_INCLUDES}
  ${GPGME_INCLUDES} )
if (USABLE_ASSUAN_FOUND)
   include_directories(${ASSUAN_INCLUDES})
endif(USABLE_ASSUAN_FOUND)
add_definitions ( -DQT3_SUPPORT -DQT3_SUPPORT_WARNINGS -D_ASSUAN_ONLY_GPG_ERRORS -DQT_STL )
remove_definitions ( -DQT_NO_STL )

set(CMAKE_CXX_FLAGS "${CMAKE_CXX_FLAGS} ${KDE4_ENABLE_EXCEPTIONS}")

add_subdirectory( pics )
add_subdirectory( conf )
if ( USABLE_ASSUAN_FOUND AND BUILD_libkleopatraclient )
  # can't use macro_optional_add_subdirectory here, since it's split
  # off into ConfigureChecks.cmake..
  add_subdirectory( libkleopatraclient )
endif ( USABLE_ASSUAN_FOUND AND BUILD_libkleopatraclient )
add_subdirectory( kgpgconf )
add_subdirectory( kwatchgnupg )
add_subdirectory( tests )

if ( WIN32 )
  set( _kleopatra_extra_uiserver_SRCS
    uiserver/uiserver_win.cpp
    )
  set( _kleopatra_extra_SRCS
    utils/gnupg-registry.c
    selftest/registrycheck.cpp
    )
else ( WIN32 )
  set( _kleopatra_extra_uiserver_SRCS
    uiserver/uiserver_unix.cpp
    )
  set( _kleopatra_extra_SRCS
    )
endif ( WIN32 )


if ( USABLE_ASSUAN_FOUND )
  add_definitions ( -DKLEOPATRACLIENT_NAMESPACE=KleopatraClientCopy -DKLEOPATRACLIENTCORE_EXPORT= )
  set(_kleopatra_uiserver_SRCS
    uiserver/uiserver.cpp
    ${_kleopatra_extra_uiserver_SRCS}
    uiserver/assuanserverconnection.cpp
    uiserver/echocommand.cpp
    uiserver/decryptverifycommandemailbase.cpp
    uiserver/decryptverifycommandfilesbase.cpp
    uiserver/signcommand.cpp
    uiserver/signencryptfilescommand.cpp
    uiserver/prepencryptcommand.cpp
    uiserver/encryptcommand.cpp
    uiserver/selectcertificatecommand.cpp
    uiserver/importfilescommand.cpp

    libkleopatraclient/core/command.cpp
    selftest/uiservercheck.cpp
    )

  if ( WIN32 )
    set( _kleopatra_uiserver_extra_libs ${ASSUAN_VANILLA_LIBRARIES} )
  else ( WIN32 )
    set( _kleopatra_uiserver_extra_libs ${ASSUAN_PTHREAD_LIBRARIES} )
  endif( WIN32 )

  if ( HAVE_GPG_ERR_SOURCE_KLEO )
    add_definitions( -DGPG_ERR_SOURCE_DEFAULT=GPG_ERR_SOURCE_KLEO )
  else( HAVE_GPG_ERR_SOURCE_KLEO )
    add_definitions( -DGPG_ERR_SOURCE_DEFAULT=GPG_ERR_SOURCE_USER_1 )
  endif( HAVE_GPG_ERR_SOURCE_KLEO )

else ( USABLE_ASSUAN_FOUND )
  set(_kleopatra_uiserver_SRCS)
endif ( USABLE_ASSUAN_FOUND )

kde4_add_ui_files( _kleopatra_uiserver_SRCS 
                   crypto/gui/signingcertificateselectionwidget.ui)


set( _kleopatra_SRCS
  utils/gnupg-helper.cpp
  utils/filesystemwatcher.cpp
  utils/filedialog.cpp
  utils/kdpipeiodevice.cpp
  utils/kdlogtextwidget.cpp
  utils/kdsignalblocker.cpp
  utils/headerview.cpp
  utils/scrollarea.cpp
  utils/dragqueen.cpp
  utils/multivalidator.cpp
  utils/progressmanager.cpp
<<<<<<< HEAD
=======
  utils/filedialog.cpp
  utils/systemtrayicon.cpp
>>>>>>> b28901f4

  utils/hex.cpp
  utils/input.cpp
  utils/output.cpp
  utils/exception.cpp
  utils/formatting.cpp
  utils/validation.cpp
  utils/wsastarter.cpp
  utils/classify.cpp
  utils/iodevicelogger.cpp
  utils/log.cpp
  utils/action_data.cpp
  utils/types.cpp

  selftest/selftest.cpp
  selftest/enginecheck.cpp
  selftest/gpgconfcheck.cpp
  selftest/gpgagentcheck.cpp

  smartcard/readerstatus.cpp

  ${_kleopatra_extra_SRCS}

  models/keycache.cpp
  models/keylistmodel.cpp
  models/keylistsortfilterproxymodel.cpp
  models/subkeylistmodel.cpp
  models/useridlistmodel.cpp

  view/keylistcontroller.cpp
  view/keytreeview.cpp
  view/searchbar.cpp
  view/tabwidget.cpp

  dialogs/certificateselectiondialog.cpp
  dialogs/expirydialog.cpp
  dialogs/lookupcertificatesdialog.cpp
  dialogs/ownertrustdialog.cpp
  dialogs/selftestdialog.cpp
  dialogs/certifycertificatedialog.cpp
  dialogs/exportsecretkeydialog.cpp
  dialogs/adduseriddialog.cpp
  dialogs/certificatedetailsdialog.cpp
  dialogs/exportcertificatesdialog.cpp
  dialogs/deletecertificatesdialog.cpp

  crypto/certificateresolver.cpp
  crypto/task.cpp
  crypto/taskcollection.cpp
  crypto/decryptverifytask.cpp
  crypto/decryptverifyemailcontroller.cpp
  crypto/decryptverifyfilescontroller.cpp
  crypto/encryptemailtask.cpp
  crypto/encryptemailcontroller.cpp
  crypto/signencryptfilestask.cpp
  crypto/signemailtask.cpp
  crypto/signemailcontroller.cpp

  crypto/gui/wizard.cpp
  crypto/gui/wizardpage.cpp

  crypto/gui/signingcertificateselectionwidget.cpp
  crypto/gui/signingcertificateselectiondialog.cpp

  crypto/gui/resultitemwidget.cpp
  crypto/gui/resultlistwidget.cpp
  crypto/gui/resultpage.cpp

  crypto/gui/newresultpage.cpp
  crypto/gui/newsignencryptfileswizard.cpp

  crypto/gui/decryptverifyoperationwidget.cpp
  crypto/gui/decryptverifyfileswizard.cpp

  crypto/gui/objectspage.cpp
  crypto/gui/resolverecipientspage.cpp
  crypto/gui/signerresolvepage.cpp
  crypto/gui/encryptemailwizard.cpp
  crypto/gui/signemailwizard.cpp
  crypto/gui/signencryptfileswizard.cpp
  crypto/gui/signencryptwizard.cpp

  crypto/controller.cpp
  crypto/signencryptfilescontroller.cpp

  commands/command.cpp
  commands/gnupgprocesscommand.cpp
  commands/detailscommand.cpp
  commands/exportcertificatecommand.cpp
  commands/importcertificatescommand.cpp
  commands/importcertificatefromfilecommand.cpp
  commands/lookupcertificatescommand.cpp
  commands/reloadkeyscommand.cpp
  commands/refreshx509certscommand.cpp
  commands/refreshopenpgpcertscommand.cpp
  commands/deletecertificatescommand.cpp
  commands/decryptverifyfilescommand.cpp
  commands/signencryptfilescommand.cpp
  commands/encryptclipboardcommand.cpp
  commands/signclipboardcommand.cpp
  commands/decryptverifyclipboardcommand.cpp
  commands/clearcrlcachecommand.cpp
  commands/dumpcrlcachecommand.cpp
  commands/dumpcertificatecommand.cpp
  commands/importcrlcommand.cpp
  commands/changeexpirycommand.cpp
  commands/changeownertrustcommand.cpp
  commands/changepassphrasecommand.cpp
  commands/certifycertificatecommand.cpp
  commands/selftestcommand.cpp
  commands/exportsecretkeycommand.cpp
  commands/exportopenpgpcertstoservercommand.cpp
  commands/adduseridcommand.cpp
  commands/newcertificatecommand.cpp
  
  ${_kleopatra_uiserver_files}

  conf/configuredialog.cpp

  newcertificatewizard/listwidget.cpp
  newcertificatewizard/newcertificatewizard.cpp

  aboutdata.cpp
  systrayicon.cpp
  kleopatraapplication.cpp
  main.cpp )

if ( KLEO_MODEL_TEST )
 add_definitions( -DKLEO_MODEL_TEST )
 set( _kleopatra_SRCS ${_kleopatra_SRCS} models/modeltest.cpp )
endif ( KLEO_MODEL_TEST )

kde4_add_ui_files( _kleopatra_SRCS
  dialogs/certificationoptionswidget.ui
  dialogs/expirydialog.ui
  dialogs/lookupcertificatesdialog.ui
  dialogs/ownertrustdialog.ui
  dialogs/selectchecklevelwidget.ui
  dialogs/selftestdialog.ui
  dialogs/exportsecretkeydialog.ui
  dialogs/adduseriddialog.ui
  dialogs/certificatedetailsdialog.ui
  newcertificatewizard/listwidget.ui
  newcertificatewizard/chooseprotocolpage.ui
  newcertificatewizard/enterdetailspage.ui
  newcertificatewizard/overviewpage.ui
  newcertificatewizard/keycreationpage.ui
  newcertificatewizard/resultpage.ui
  newcertificatewizard/advancedsettingsdialog.ui
  )
kde4_add_kcfg_files( _kleopatra_SRCS
  kcfg/tooltippreferences.kcfgc
  kcfg/emailoperationspreferences.kcfgc
  kcfg/smimevalidationpreferences.kcfgc
  )


if (KDEPIM_ONLY_KLEO)
  add_definitions( -DKDEPIM_ONLY_KLEO -DKDEPIM_EXPORT= )
  set( _kleopatra_libkdepim_SRCS
    ../libkdepim/progressmanager.cpp
    ../libkdepim/progressdialog.cpp
    ../libkdepim/overlaywidget.cpp
    ../libkdepim/ssllabel.cpp
    ../libkdepim/statusbarprogresswidget.cpp
    )
  set( _kleopatra_libkdepim_LIBS )
else(KDEPIM_ONLY_KLEO)
  set( _kleopatra_libkdepim_SRCS )
  set( _kleopatra_libkdepim_LIBS kdepim )
endif(KDEPIM_ONLY_KLEO)

set( _kleopatra_mainwindow_SRCS
     mainwindow.cpp 
)

add_definitions ( -DKDE_DEFAULT_DEBUG_AREA=5151 )


kde4_add_app_icon(_kleopatra_mainwindow_SRCS "ox*-app-kleopatra.png")
kde4_add_executable(kleopatra_bin ${_kleopatra_SRCS} ${_kleopatra_mainwindow_SRCS} ${_kleopatra_uiserver_SRCS} ${_kleopatra_libkdepim_SRCS} )
set_target_properties(kleopatra_bin  PROPERTIES OUTPUT_NAME kleopatra)

set( _kleopatra_extra_libs ${QT_QT3SUPPORT_LIBRARY} )

if ( NOT KDE4_KCMUTILS_LIBS )
  set( KDE4_KCMUTILS_LIBS ${KDE4_KUTILS_LIBS} )
endif ( NOT KDE4_KCMUTILS_LIBS )

target_link_libraries(kleopatra_bin ${_kleopatra_extra_libs} kleo ${QGPGME_LIBRARIES} ${KDE4_KDEUI_LIBS} ${KDE4_KMIME_LIBRARY} ${KDE4_KCMUTILS_LIBS} ${_kleopatra_uiserver_extra_libs} ${_kleopatra_libkdepim_LIBS})
if ( USABLE_ASSUAN_FOUND )
  target_link_libraries(kleopatra_bin ${QT_QTNETWORK_LIBRARY}) 
ENDIF ( USABLE_ASSUAN_FOUND )

install(TARGETS kleopatra_bin ${INSTALL_TARGETS_DEFAULT_ARGS})


########### install files ###############

install( FILES kleopatra.desktop
               kleopatra_import.desktop
         DESTINATION ${XDG_APPS_INSTALL_DIR} )

install( FILES kleopatra_signencryptfiles.desktop
               kleopatra_signencryptfolders.desktop
               kleopatra_decryptverifyfiles.desktop
               kleopatra_decryptverifyfolders.desktop
         DESTINATION ${SERVICES_INSTALL_DIR} )

install( FILES kleopatra.rc DESTINATION ${DATA_INSTALL_DIR}/kleopatra )

kde4_install_icons( ${ICON_INSTALL_DIR} )<|MERGE_RESOLUTION|>--- conflicted
+++ resolved
@@ -115,11 +115,7 @@
   utils/dragqueen.cpp
   utils/multivalidator.cpp
   utils/progressmanager.cpp
-<<<<<<< HEAD
-=======
-  utils/filedialog.cpp
   utils/systemtrayicon.cpp
->>>>>>> b28901f4
 
   utils/hex.cpp
   utils/input.cpp
