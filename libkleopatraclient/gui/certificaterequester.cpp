/* -*- mode: c++; c-basic-offset:4 -*-
    gui/certificaterequester.h

    This file is part of KleopatraClient, the Kleopatra interface library
    Copyright (c) 2008 Klarälvdalens Datakonsult AB

    KleopatraClient is free software; you can redistribute it and/or modify
    it under the terms of the GNU Library General Public License as published by
    the Free Software Foundation; either version 2 of the License, or
    (at your option) any later version.

    KleopatraClient is distributed in the hope that it will be useful,
    but WITHOUT ANY WARRANTY; without even the implied warranty of
    MERCHANTABILITY or FITNESS FOR A PARTICULAR PURPOSE.  See the GNU
    Library General Public License for more details.

    You should have received a copy of the GNU Library General Public License
    along with this program; if not, write to the Free Software
    Foundation, Inc., 51 Franklin Street, Fifth Floor, Boston, MA  02110-1301  USA
*/

#include "certificaterequester.h"

#include <libkleopatraclient/core/selectcertificatecommand.h>

#include <QPointer>
#include <QPushButton>
#include <QLabel>
#include <QLineEdit>
#include <QLayout>
#include <QMessageBox>

<<<<<<< HEAD
#include <algorithm>
=======
#include <memory>
>>>>>>> e271511b

using namespace KleopatraClient;
using namespace KleopatraClient::Gui;

class CertificateRequester::Private {
    friend class ::KleopatraClient::Gui::CertificateRequester;
    CertificateRequester * const q;
public:
    explicit Private( CertificateRequester * qq )
        : q( qq ),
          selectedCertificates(),
          command(),
          multipleCertificatesAllowed(),
          onlySigningCertificatesAllowed(),
          onlyEncryptionCertificatesAllowed(),
          onlyOpenPGPCertificatesAllowed(),
          onlyX509CertificatesAllowed(),
          onlySecretKeysAllowed(),
          ui( q )
    {

    }

private:
    void updateLineEdit() {
        ui.lineEdit.setText( selectedCertificates.join( QLatin1String( " " ) ) );
    }
    void createCommand() {
        std::auto_ptr<SelectCertificateCommand> cmd( new SelectCertificateCommand );

        cmd->setMultipleCertificatesAllowed( multipleCertificatesAllowed );
        cmd->setOnlySigningCertificatesAllowed( onlySigningCertificatesAllowed );
        cmd->setOnlyEncryptionCertificatesAllowed( onlyEncryptionCertificatesAllowed );
        cmd->setOnlyOpenPGPCertificatesAllowed( onlyOpenPGPCertificatesAllowed );
        cmd->setOnlyX509CertificatesAllowed( onlyX509CertificatesAllowed );
        cmd->setOnlySecretKeysAllowed( onlySecretKeysAllowed );

        cmd->setSelectedCertificates( selectedCertificates );

        if ( const QWidget * const window = q->window() )
#if QT_VERSION < 0x040400
            cmd->setParentWId( window->winId() );
#else
            cmd->setParentWId( window->effectiveWinId() );
#endif

        connect( cmd.get(), SIGNAL(finished()), q, SLOT(slotCommandFinished()) );

        command = cmd.release();
    }

    void slotButtonClicked();
    void slotCommandFinished();

private:
    QStringList selectedCertificates;

    QPointer<SelectCertificateCommand> command;

    bool multipleCertificatesAllowed : 1;
    bool onlySigningCertificatesAllowed : 1;
    bool onlyEncryptionCertificatesAllowed : 1;
    bool onlyOpenPGPCertificatesAllowed : 1;
    bool onlyX509CertificatesAllowed : 1;
    bool onlySecretKeysAllowed : 1;

    struct Ui {
        QLineEdit lineEdit;
        QPushButton button;
        QHBoxLayout hlay;

        explicit Ui( CertificateRequester * qq )
            : lineEdit( qq ),
              button( tr("Change..."), qq ),
              hlay( qq )
        {
            lineEdit.setObjectName( QLatin1String( "lineEdit" ) );
            button.setObjectName( QLatin1String( "button" ) );
            hlay.setObjectName( QLatin1String( "hlay" ) );

            hlay.addWidget( &lineEdit, 1 );
            hlay.addWidget( &button );

            lineEdit.setReadOnly( true );

            connect( &button, SIGNAL(clicked()),
                     qq, SLOT(slotButtonClicked()) );
        }

    } ui;
};

CertificateRequester::CertificateRequester( QWidget * p, Qt::WindowFlags f )
    : QWidget( p, f ), d( new Private( this ) )
{

}

CertificateRequester::~CertificateRequester() {
    delete d; d = 0;
}



void CertificateRequester::setMultipleCertificatesAllowed( bool allow ) {
    if ( allow == d->multipleCertificatesAllowed )
        return;
    d->multipleCertificatesAllowed = allow;
}

bool CertificateRequester::multipleCertificatesAllowed() const {
    return d->multipleCertificatesAllowed;
}


void CertificateRequester::setOnlySigningCertificatesAllowed( bool allow ) {
    if ( allow == d->onlySigningCertificatesAllowed )
        return;
    d->onlySigningCertificatesAllowed = allow;
}

bool CertificateRequester::onlySigningCertificatesAllowed() const {
    return d->onlySigningCertificatesAllowed;
}


void CertificateRequester::setOnlyEncryptionCertificatesAllowed( bool allow ) {
    if ( allow == d->onlyEncryptionCertificatesAllowed )
        return;
    d->onlyEncryptionCertificatesAllowed = allow;
}

bool CertificateRequester::onlyEncryptionCertificatesAllowed() const {
    return d->onlyEncryptionCertificatesAllowed;
}


void CertificateRequester::setOnlyOpenPGPCertificatesAllowed( bool allow ) {
    if ( allow == d->onlyOpenPGPCertificatesAllowed )
        return;
    d->onlyOpenPGPCertificatesAllowed = allow;
}

bool CertificateRequester::onlyOpenPGPCertificatesAllowed() const {
    return d->onlyOpenPGPCertificatesAllowed;
}


void CertificateRequester::setOnlyX509CertificatesAllowed( bool allow ) {
    if ( allow == d->onlyX509CertificatesAllowed )
        return;
    d->onlyX509CertificatesAllowed = allow;
}

bool CertificateRequester::onlyX509CertificatesAllowed() const {
    return d->onlyX509CertificatesAllowed;
}


void CertificateRequester::setOnlySecretKeysAllowed( bool allow ) {
    if ( allow == d->onlySecretKeysAllowed )
        return;
    d->onlySecretKeysAllowed = allow;
}

bool CertificateRequester::onlySecretKeysAllowed() const {
    return d->onlySecretKeysAllowed;
}


void CertificateRequester::setSelectedCertificates( const QStringList & certs ) {
    if ( certs == d->selectedCertificates )
        return;
    d->selectedCertificates = certs;
    d->updateLineEdit();
    /*emit*/ selectedCertificatesChanged( certs );
}

QStringList CertificateRequester::selectedCertificates() const {
    return d->selectedCertificates;
}


void CertificateRequester::setSelectedCertificate( const QString & cert ) {
    setSelectedCertificates( QStringList( cert ) );
}

QString CertificateRequester::selectedCertificate() const {
    return d->selectedCertificates.empty() ? QString() : d->selectedCertificates.front() ;
}

void CertificateRequester::Private::slotButtonClicked() {
    if ( command )
        return;
    createCommand();
    command->start();
    ui.button.setEnabled( false );
}

void CertificateRequester::Private::slotCommandFinished() {
    if ( command->wasCanceled() )
        /* do nothing */;
    else if ( command->error() )
        QMessageBox::information( q,
                                  tr("Kleopatra Error"),
                                  tr("There was an error while connecting to Kleopatra: %1" )
                                  .arg( command->errorString() ) );
    else
        q->setSelectedCertificates( command->selectedCertificates() );
    ui.button.setEnabled( true );
    delete command;
}

#include "moc_certificaterequester.cpp"<|MERGE_RESOLUTION|>--- conflicted
+++ resolved
@@ -30,11 +30,7 @@
 #include <QLayout>
 #include <QMessageBox>
 
-<<<<<<< HEAD
-#include <algorithm>
-=======
 #include <memory>
->>>>>>> e271511b
 
 using namespace KleopatraClient;
 using namespace KleopatraClient::Gui;
