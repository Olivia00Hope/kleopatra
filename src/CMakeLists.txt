# SPDX-FileCopyrightText: none
# SPDX-License-Identifier: BSD-3-Clause
add_subdirectory(icons)
add_subdirectory(mimetypes)

include_directories(${CMAKE_CURRENT_BINARY_DIR})
include_directories(${CMAKE_CURRENT_SOURCE_DIR})

if (NOT DISABLE_KWATCHGNUPG)
    add_subdirectory(kwatchgnupg)
endif()
add_subdirectory(libkleopatraclient)
add_subdirectory(conf)
add_subdirectory(kconf_update)

if(WIN32)
  set(_kleopatra_extra_uiserver_SRCS uiserver/uiserver_win.cpp)
  set(_kleopatra_extra_SRCS
      selftest/registrycheck.cpp selftest/registrycheck.h
      utils/gnupg-registry.c
      utils/userinfo_win.cpp
      utils/windowsprocessdevice.cpp utils/windowsprocessdevice.h
      versioninfo.rc kleopatra.w32-manifest
  )
else()
  set(_kleopatra_extra_uiserver_SRCS uiserver/uiserver_unix.cpp)
  set(_kleopatra_extra_SRCS)
endif()

set(_kleopatra_uiserver_SRCS
    ${_kleopatra_extra_uiserver_SRCS}

    selftest/uiservercheck.cpp selftest/uiservercheck.h
    uiserver/assuanserverconnection.cpp uiserver/assuanserverconnection.h
    uiserver/createchecksumscommand.cpp uiserver/createchecksumscommand.h
    uiserver/decryptverifycommandemailbase.cpp uiserver/decryptverifycommandemailbase.h
    uiserver/decryptverifycommandfilesbase.cpp uiserver/decryptverifycommandfilesbase.h
    uiserver/echocommand.cpp uiserver/echocommand.h
    uiserver/encryptcommand.cpp uiserver/encryptcommand.h
    uiserver/importfilescommand.cpp uiserver/importfilescommand.h
    uiserver/prepencryptcommand.cpp uiserver/prepencryptcommand.h
    uiserver/prepsigncommand.cpp uiserver/prepsigncommand.h
    uiserver/selectcertificatecommand.cpp
    uiserver/sessiondata.cpp uiserver/sessiondata.h
    uiserver/signcommand.cpp uiserver/signcommand.h
    uiserver/signencryptfilescommand.cpp
    uiserver/uiserver.cpp
    uiserver/verifychecksumscommand.cpp uiserver/verifychecksumscommand.h
  )

set(_kleopatra_uiserver_extra_libs LibAssuan::LibAssuan LibGpgError::LibGpgError)

if(HAVE_GPG_ERR_SOURCE_KLEO)
  add_definitions(-DGPG_ERR_SOURCE_DEFAULT=GPG_ERR_SOURCE_KLEO)
  add_definitions(-DGPGMEPP_ERR_SOURCE_DEFAULT=GPG_ERR_SOURCE_KLEO)
else()
  add_definitions(-DGPG_ERR_SOURCE_DEFAULT=GPG_ERR_SOURCE_USER_1)
  add_definitions(-DGPGMEPP_ERR_SOURCE_DEFAULT=GPG_ERR_SOURCE_USER_1)
endif()

if(KPim6IdentityManagement_FOUND AND KPim6MailTransport_FOUND AND KPim6AkonadiMime_FOUND)
  set(_kleopatra_mail_libs
      KPim6::IdentityManagementCore # Export OpenPGP keys using WKS
      KPim6::MailTransport
      KPim6::AkonadiMime
  )
  add_definitions(-DMAILAKONADI_ENABLED)
endif()

ki18n_wrap_ui(_kleopatra_uiserver_SRCS crypto/gui/signingcertificateselectionwidget.ui)

set(_kleopatra_SRCS
  ${_kleopatra_extra_SRCS}

  accessibility/accessiblelink.cpp
  accessibility/accessiblelink_p.h
  accessibility/accessiblerichtextlabel.cpp
  accessibility/accessiblerichtextlabel_p.h
  accessibility/accessiblevaluelabel.cpp
  accessibility/accessiblevaluelabel_p.h
  accessibility/accessiblewidgetfactory.cpp
  accessibility/accessiblewidgetfactory.h
  commands/adduseridcommand.cpp
  commands/adduseridcommand.h
  commands/authenticatepivcardapplicationcommand.cpp
  commands/authenticatepivcardapplicationcommand.h
  commands/cardcommand.cpp
  commands/cardcommand.h
  commands/certificatetopivcardcommand.cpp
  commands/certificatetopivcardcommand.h
  commands/certifycertificatecommand.cpp
  commands/certifycertificatecommand.h
  commands/changeexpirycommand.cpp
  commands/changeexpirycommand.h
  commands/changeownertrustcommand.cpp
  commands/changeownertrustcommand.h
  commands/changepassphrasecommand.cpp
  commands/changepassphrasecommand.h
  commands/changepincommand.cpp
  commands/changepincommand.h
  commands/changeroottrustcommand.cpp
  commands/changeroottrustcommand.h
  commands/checksumcreatefilescommand.cpp
  commands/checksumcreatefilescommand.h
  commands/checksumverifyfilescommand.cpp
  commands/checksumverifyfilescommand.h
  commands/clearcrlcachecommand.cpp
  commands/clearcrlcachecommand.h
  commands/command.cpp
  commands/command.h
  commands/createcsrforcardkeycommand.cpp
  commands/createcsrforcardkeycommand.h
  commands/createopenpgpkeyfromcardkeyscommand.cpp
  commands/createopenpgpkeyfromcardkeyscommand.h
  commands/decryptverifyclipboardcommand.cpp
  commands/decryptverifyclipboardcommand.h
  commands/decryptverifyfilescommand.cpp
  commands/decryptverifyfilescommand.h
  commands/deletecertificatescommand.cpp
  commands/deletecertificatescommand.h
  commands/detailscommand.cpp
  commands/detailscommand.h
  commands/dumpcertificatecommand.cpp
  commands/dumpcertificatecommand.h
  commands/dumpcrlcachecommand.cpp
  commands/dumpcrlcachecommand.h
  commands/encryptclipboardcommand.cpp
  commands/encryptclipboardcommand.h
  commands/exportcertificatecommand.cpp
  commands/exportcertificatecommand.h
  commands/exportgroupscommand.cpp
  commands/exportgroupscommand.h
  commands/exportopenpgpcertstoservercommand.cpp
  commands/exportopenpgpcertstoservercommand.h
  commands/exportopenpgpcerttoprovidercommand.cpp
  commands/exportopenpgpcerttoprovidercommand.h
  commands/exportpaperkeycommand.cpp
  commands/exportpaperkeycommand.h
  commands/exportsecretkeycommand.cpp
  commands/exportsecretkeycommand.h
  commands/exportsecretkeycommand_old.cpp
  commands/exportsecretkeycommand_old.h
  commands/exportsecretsubkeycommand.cpp
  commands/exportsecretsubkeycommand.h
  commands/genrevokecommand.cpp
  commands/genrevokecommand.h
  commands/gnupgprocesscommand.cpp
  commands/gnupgprocesscommand.h
  commands/importcertificatefromclipboardcommand.cpp
  commands/importcertificatefromclipboardcommand.h
  commands/importcertificatefromdatacommand.cpp
  commands/importcertificatefromdatacommand.h
  commands/importcertificatefromfilecommand.cpp
  commands/importcertificatefromfilecommand.h
  commands/importcertificatefromkeyservercommand.cpp
  commands/importcertificatefromkeyservercommand.h
  commands/importcertificatefrompivcardcommand.cpp
  commands/importcertificatefrompivcardcommand.h
  commands/importcertificatescommand.cpp
  commands/importcertificatescommand.h
  commands/importcrlcommand.cpp
  commands/importcrlcommand.h
  commands/importpaperkeycommand.cpp
  commands/importpaperkeycommand.h
  commands/keytocardcommand.cpp
  commands/keytocardcommand.h
  commands/learncardkeyscommand.cpp
  commands/learncardkeyscommand.h
  commands/lookupcertificatescommand.cpp
  commands/lookupcertificatescommand.h
  commands/newcertificatesigningrequestcommand.cpp
  commands/newcertificatesigningrequestcommand.h
  commands/newopenpgpcertificatecommand.cpp
  commands/newopenpgpcertificatecommand.h
  commands/openpgpgeneratecardkeycommand.cpp
  commands/openpgpgeneratecardkeycommand.h
  commands/pivgeneratecardkeycommand.cpp
  commands/pivgeneratecardkeycommand.h
  commands/refreshcertificatecommand.cpp
  commands/refreshcertificatecommand.h
  commands/refreshopenpgpcertscommand.cpp
  commands/refreshopenpgpcertscommand.h
  commands/refreshx509certscommand.cpp
  commands/refreshx509certscommand.h
  commands/reloadkeyscommand.cpp
  commands/reloadkeyscommand.h
  commands/revokecertificationcommand.cpp
  commands/revokecertificationcommand.h
  commands/revokekeycommand.cpp
  commands/revokekeycommand.h
  commands/revokeuseridcommand.cpp
  commands/revokeuseridcommand.h
  commands/selftestcommand.cpp
  commands/selftestcommand.h
  commands/setinitialpincommand.cpp
  commands/setinitialpincommand.h
  commands/setpivcardapplicationadministrationkeycommand.cpp
  commands/setpivcardapplicationadministrationkeycommand.h
  commands/setprimaryuseridcommand.cpp
  commands/setprimaryuseridcommand.h
  commands/signclipboardcommand.cpp
  commands/signclipboardcommand.h
  commands/signencryptfilescommand.cpp
  commands/signencryptfilescommand.h
  commands/signencryptfoldercommand.cpp
  commands/signencryptfoldercommand.h
  conf/configuredialog.cpp
  conf/configuredialog.h
  conf/groupsconfigdialog.cpp
  conf/groupsconfigdialog.h
  conf/groupsconfigpage.cpp
  conf/groupsconfigpage.h
  conf/groupsconfigwidget.cpp
  conf/groupsconfigwidget.h
  crypto/autodecryptverifyfilescontroller.cpp
  crypto/autodecryptverifyfilescontroller.h
  crypto/certificateresolver.cpp
  crypto/certificateresolver.h
  crypto/checksumsutils_p.cpp
  crypto/checksumsutils_p.h
  crypto/controller.cpp
  crypto/controller.h
  crypto/createchecksumscontroller.cpp
  crypto/createchecksumscontroller.h
  crypto/decryptverifyemailcontroller.cpp
  crypto/decryptverifyemailcontroller.h
  crypto/decryptverifyfilescontroller.cpp
  crypto/decryptverifyfilescontroller.h
  crypto/decryptverifytask.cpp
  crypto/decryptverifytask.h
  crypto/encryptemailcontroller.cpp
  crypto/encryptemailcontroller.h
  crypto/encryptemailtask.cpp
  crypto/encryptemailtask.h
  crypto/gui/certificatelineedit.cpp
  crypto/gui/certificatelineedit.h
  crypto/gui/certificateselectionline.cpp
  crypto/gui/certificateselectionline.h
  crypto/gui/decryptverifyfilesdialog.cpp
  crypto/gui/decryptverifyfilesdialog.h
  crypto/gui/decryptverifyfileswizard.cpp
  crypto/gui/decryptverifyfileswizard.h
  crypto/gui/decryptverifyoperationwidget.cpp
  crypto/gui/decryptverifyoperationwidget.h
  crypto/gui/encryptemailwizard.cpp
  crypto/gui/encryptemailwizard.h
  crypto/gui/newresultpage.cpp
  crypto/gui/newresultpage.h
  crypto/gui/objectspage.cpp
  crypto/gui/objectspage.h
  crypto/gui/resolverecipientspage.cpp
  crypto/gui/resolverecipientspage.h
  crypto/gui/resultitemwidget.cpp
  crypto/gui/resultitemwidget.h
  crypto/gui/resultlistwidget.cpp
  crypto/gui/resultlistwidget.h
  crypto/gui/resultpage.cpp
  crypto/gui/resultpage.h
  crypto/gui/signemailwizard.cpp
  crypto/gui/signemailwizard.h
  crypto/gui/signencryptemailconflictdialog.cpp
  crypto/gui/signencryptemailconflictdialog.h
  crypto/gui/signencryptfileswizard.cpp
  crypto/gui/signencryptfileswizard.h
  crypto/gui/signencryptwidget.cpp
  crypto/gui/signencryptwidget.h
  crypto/gui/signencryptwizard.cpp
  crypto/gui/signencryptwizard.h
  crypto/gui/signerresolvepage.cpp
  crypto/gui/signerresolvepage.h
  crypto/gui/signingcertificateselectiondialog.cpp
  crypto/gui/signingcertificateselectiondialog.h
  crypto/gui/signingcertificateselectionwidget.cpp
  crypto/gui/signingcertificateselectionwidget.h
  crypto/gui/unknownrecipientwidget.cpp
  crypto/gui/unknownrecipientwidget.h
  crypto/gui/verifychecksumsdialog.cpp
  crypto/gui/verifychecksumsdialog.h
  crypto/gui/wizard.cpp
  crypto/gui/wizard.h
  crypto/gui/wizardpage.cpp
  crypto/gui/wizardpage.h
  crypto/newsignencryptemailcontroller.cpp
  crypto/newsignencryptemailcontroller.h
  crypto/recipient.cpp
  crypto/recipient.h
  crypto/sender.cpp
  crypto/sender.h
  crypto/signemailcontroller.cpp
  crypto/signemailcontroller.h
  crypto/signemailtask.cpp
  crypto/signemailtask.h
  crypto/signencryptfilescontroller.cpp
  crypto/signencryptfilescontroller.h
  crypto/signencrypttask.cpp
  crypto/signencrypttask.h
  crypto/task.cpp
  crypto/task.h
  crypto/taskcollection.cpp
  crypto/taskcollection.h
  crypto/verifychecksumscontroller.cpp
  crypto/verifychecksumscontroller.h
  dialogs/adduseriddialog.cpp
  dialogs/adduseriddialog.h
  dialogs/certificatedetailsdialog.cpp
  dialogs/certificatedetailsdialog.h
  dialogs/certificatedetailsinputwidget.cpp
  dialogs/certificatedetailsinputwidget.h
  dialogs/certificatedetailswidget.cpp
  dialogs/certificatedetailswidget.h
  dialogs/certificateselectiondialog.cpp
  dialogs/certificateselectiondialog.h
  dialogs/certifycertificatedialog.cpp
  dialogs/certifycertificatedialog.h
  dialogs/certifywidget.cpp
  dialogs/certifywidget.h
  dialogs/createcsrforcardkeydialog.cpp
  dialogs/createcsrforcardkeydialog.h
  dialogs/deletecertificatesdialog.cpp
  dialogs/deletecertificatesdialog.h
  dialogs/editgroupdialog.cpp
  dialogs/editgroupdialog.h
  dialogs/expirydialog.cpp
  dialogs/expirydialog.h
  dialogs/exportdialog.cpp
  dialogs/exportdialog.h
  dialogs/gencardkeydialog.cpp
  dialogs/gencardkeydialog.h
  dialogs/groupdetailsdialog.cpp
  dialogs/groupdetailsdialog.h
  dialogs/lookupcertificatesdialog.cpp
  dialogs/lookupcertificatesdialog.h
  dialogs/messageviewerdialog.cpp
  dialogs/messageviewerdialog.h
  dialogs/nameandemailwidget.cpp
  dialogs/nameandemailwidget.h
  dialogs/newopenpgpcertificatedetailsdialog.cpp
  dialogs/newopenpgpcertificatedetailsdialog.h
  dialogs/pivcardapplicationadministrationkeyinputdialog.cpp
  dialogs/pivcardapplicationadministrationkeyinputdialog.h
  dialogs/revokekeydialog.cpp
  dialogs/revokekeydialog.h
  dialogs/selftestdialog.cpp
  dialogs/selftestdialog.h
  dialogs/setinitialpindialog.cpp
  dialogs/setinitialpindialog.h
  dialogs/subkeyswidget.cpp
  dialogs/subkeyswidget.h
  dialogs/trustchainwidget.cpp
  dialogs/trustchainwidget.h
  dialogs/updatenotification.cpp
  dialogs/updatenotification.h
  dialogs/weboftrustdialog.cpp
  dialogs/weboftrustdialog.h
  dialogs/weboftrustwidget.cpp
  dialogs/weboftrustwidget.h
  interfaces/anchorprovider.h
  interfaces/focusfirstchild.h
  newcertificatewizard/advancedsettingsdialog.cpp
  newcertificatewizard/advancedsettingsdialog_p.h
  newcertificatewizard/enterdetailspage.cpp
  newcertificatewizard/enterdetailspage_p.h
  newcertificatewizard/keyalgo.cpp
  newcertificatewizard/keyalgo_p.h
  newcertificatewizard/keycreationpage.cpp
  newcertificatewizard/keycreationpage_p.h
  newcertificatewizard/listwidget.cpp
  newcertificatewizard/listwidget.h
  newcertificatewizard/newcertificatewizard.cpp
  newcertificatewizard/newcertificatewizard.h
  newcertificatewizard/resultpage.cpp
  newcertificatewizard/resultpage_p.h
  newcertificatewizard/wizardpage.cpp
  newcertificatewizard/wizardpage_p.h
  selftest/compliancecheck.cpp
  selftest/compliancecheck.h
  selftest/enginecheck.cpp
  selftest/enginecheck.h
  selftest/gpgagentcheck.cpp
  selftest/gpgagentcheck.h
  selftest/gpgconfcheck.cpp
  selftest/gpgconfcheck.h
  selftest/libkleopatrarccheck.cpp
  selftest/libkleopatrarccheck.h
  selftest/selftest.cpp
  selftest/selftest.h
  smartcard/algorithminfo.h
  smartcard/card.cpp
  smartcard/card.h
  smartcard/deviceinfowatcher.cpp
  smartcard/deviceinfowatcher.h
  smartcard/keypairinfo.cpp
  smartcard/keypairinfo.h
  smartcard/netkeycard.cpp
  smartcard/netkeycard.h
  smartcard/openpgpcard.cpp
  smartcard/openpgpcard.h
  smartcard/p15card.cpp
  smartcard/p15card.h
  smartcard/pivcard.cpp
  smartcard/pivcard.h
  smartcard/readerstatus.cpp
  smartcard/readerstatus.h
  smartcard/utils.cpp
  smartcard/utils.h
  utils/accessibility.cpp
  utils/accessibility.h
  utils/action_data.cpp
  utils/action_data.h
  utils/applicationstate.cpp
  utils/applicationstate.h
  utils/archivedefinition.cpp
  utils/archivedefinition.h
  utils/clipboardmenu.cpp
  utils/clipboardmenu.h
  utils/debug-helpers.cpp
  utils/debug-helpers.h
  utils/dragqueen.cpp
  utils/dragqueen.h
  utils/email.cpp
  utils/email.h
  utils/emptypassphraseprovider.cpp
  utils/emptypassphraseprovider.h
  utils/expiration.cpp
  utils/expiration.h
  utils/filedialog.cpp
  utils/filedialog.h
  utils/gui-helper.cpp
  utils/gui-helper.h
  utils/headerview.cpp
  utils/headerview.h
  utils/input.cpp
  utils/input.h
  utils/iodevicelogger.cpp
  utils/iodevicelogger.h
  utils/kdpipeiodevice.cpp
  utils/kdpipeiodevice.h
  utils/keyparameters.cpp
  utils/keyparameters.h
  utils/keys.cpp
  utils/keys.h
  utils/kuniqueservice.cpp
  utils/kuniqueservice.h
  utils/log.cpp
  utils/log.h
  utils/memory-helpers.h
  utils/multivalidator.cpp
  utils/multivalidator.h
  utils/output.cpp
  utils/output.h
  utils/overwritedialog.cpp
  utils/overwritedialog.h
  utils/path-helper.cpp
  utils/path-helper.h
  utils/scrollarea.cpp
  utils/scrollarea.h
  utils/systemtrayicon.cpp
  utils/systemtrayicon.h
  utils/tags.cpp
  utils/tags.h
  utils/types.cpp
  utils/types.h
  utils/userinfo.cpp
  utils/userinfo.h
  utils/validation.cpp
  utils/validation.h
  utils/writecertassuantransaction.cpp
  utils/writecertassuantransaction.h
  utils/wsastarter.cpp
  utils/wsastarter.h
  view/anchorcache.cpp
  view/anchorcache_p.h
  view/errorlabel.cpp
  view/errorlabel.h
  view/formtextinput.cpp
  view/formtextinput.h
  view/htmllabel.cpp
  view/htmllabel.h
  view/infofield.cpp
  view/infofield.h
  view/keycacheoverlay.cpp
  view/keycacheoverlay.h
  view/keylistcontroller.cpp
  view/keylistcontroller.h
  view/keytreeview.cpp
  view/keytreeview.h
  view/netkeywidget.cpp
  view/netkeywidget.h
  view/nullpinwidget.cpp
  view/nullpinwidget.h
  view/openpgpkeycardwidget.cpp
  view/openpgpkeycardwidget.h
  view/p15cardwidget.cpp
  view/p15cardwidget.h
  view/padwidget.cpp
  view/padwidget.h
  view/pgpcardwidget.cpp
  view/pgpcardwidget.h
  view/pivcardwidget.cpp
  view/pivcardwidget.h
  view/searchbar.cpp
  view/searchbar.h
  view/smartcardwidget.cpp
  view/smartcardwidget.h
  view/tabwidget.cpp
  view/tabwidget.h
  view/urllabel.cpp
  view/urllabel.h
  view/waitwidget.cpp
  view/waitwidget.h
  view/welcomewidget.cpp
  view/welcomewidget.h

  aboutdata.cpp
  aboutdata.h
  kleopatra.qrc
  kleopatraapplication.cpp
  kleopatraapplication.h
  main.cpp
  mainwindow.cpp
  mainwindow.h
  systrayicon.cpp
  systrayicon.h
)

if(WIN32)
  configure_file (versioninfo.rc.in versioninfo.rc)
  set(_kleopatra_SRCS ${CMAKE_CURRENT_BINARY_DIR}/versioninfo.rc ${_kleopatra_SRCS})
  configure_file (kleopatra.w32-manifest.in kleopatra.w32-manifest)
  set(_kleopatra_SRCS ${CMAKE_CURRENT_BINARY_DIR}/kleopatra.w32-manifest ${_kleopatra_SRCS})
endif()

set (_kleopatra_SRCS conf/kleopageconfigdialog.cpp conf/kleopageconfigdialog.h ${_kleopatra_SRCS})

ecm_qt_declare_logging_category(_kleopatra_SRCS HEADER kleopatra_debug.h IDENTIFIER KLEOPATRA_LOG CATEGORY_NAME org.kde.pim.kleopatra
        DESCRIPTION "kleopatra (kleopatra)"
        OLD_CATEGORY_NAMES log_kleopatra
        EXPORT KLEOPATRA
    )


if(KLEO_MODEL_TEST)
  add_definitions(-DKLEO_MODEL_TEST)
  set(_kleopatra_SRCS ${_kleopatra_SRCS} models/modeltest.cpp)
endif()

ki18n_wrap_ui(_kleopatra_SRCS
  dialogs/setinitialpindialog.ui
  dialogs/trustchainwidget.ui
  newcertificatewizard/listwidget.ui
)

kconfig_add_kcfg_files(_kleopatra_SRCS
  kcfg/emailoperationspreferences.kcfgc
  kcfg/fileoperationspreferences.kcfgc
  kcfg/settings.kcfgc
  kcfg/smimevalidationpreferences.kcfgc
  kcfg/tagspreferences.kcfgc
  kcfg/tooltippreferences.kcfgc
)

file(GLOB ICONS_SRCS "${CMAKE_CURRENT_SOURCE_DIR}/icons/*-apps-kleopatra.png")
ecm_add_app_icon(_kleopatra_SRCS ICONS ${ICONS_SRCS})

add_executable(kleopatra_bin ${_kleopatra_SRCS} ${_kleopatra_uiserver_SRCS})

# For the ConfigureDialog & KCMs
target_link_libraries(kleopatra_bin kcm_kleopatra_static)

#if (COMPILE_WITH_UNITY_CMAKE_SUPPORT)
#    set_target_properties(kleopatra_bin PROPERTIES UNITY_BUILD ON)
#endif()
set_target_properties(kleopatra_bin PROPERTIES OUTPUT_NAME kleopatra)

if (WIN32)
  set(_kleopatra_platform_libs "secur32")
endif ()

target_link_libraries(kleopatra_bin
  Gpgmepp
<<<<<<< HEAD
  KPim6::Libkleo
  KPim6::Mime
  KF6::Codecs
  KF6::CoreAddons
  KF6::Crash
  KF6::I18n
  KF6::IconThemes
  KF6::ItemModels
  KF6::KIOCore
  KF6::KIOWidgets
  KF6::WindowSystem
  KF6::XmlGui
=======
  KPim${KF_MAJOR_VERSION}::Libkleo
  KPim${KF_MAJOR_VERSION}::Mime
  KPim${KF_MAJOR_VERSION}::MimeTreeParserWidgets
  KF${KF_MAJOR_VERSION}::Codecs
  KF${KF_MAJOR_VERSION}::CoreAddons
  KF${KF_MAJOR_VERSION}::Crash
  KF${KF_MAJOR_VERSION}::I18n
  KF${KF_MAJOR_VERSION}::IconThemes
  KF${KF_MAJOR_VERSION}::ItemModels
  KF${KF_MAJOR_VERSION}::KIOCore
  KF${KF_MAJOR_VERSION}::KIOWidgets
  KF${KF_MAJOR_VERSION}::WindowSystem
  KF${KF_MAJOR_VERSION}::XmlGui
>>>>>>> 44fd07fe
  Qt::Network
  Qt::PrintSupport # Printing secret keys
  kleopatraclientcore
  ${_kleopatra_extra_libs}
  ${_kleopatra_mail_libs}
  ${_kleopatra_uiserver_extra_libs}
  ${_kleopatra_dbusaddons_libs}
  ${_kleopatra_platform_libs}
)

target_link_libraries(kleopatra_bin Qt6::Core5Compat)
target_link_libraries(kleopatra_bin QGpgmeQt6)

install(TARGETS kleopatra_bin ${KDE_INSTALL_TARGETS_DEFAULT_ARGS})

install(
  PROGRAMS data/org.kde.kleopatra.desktop data/kleopatra_import.desktop
  DESTINATION ${KDE_INSTALL_APPDIR}
)
install(FILES data/org.kde.kleopatra.appdata.xml DESTINATION ${KDE_INSTALL_METAINFODIR})
install(FILES data/kleopatra-mime.xml DESTINATION ${KDE_INSTALL_MIMEDIR})
install(
  PROGRAMS data/kleopatra_signencryptfiles.desktop
        data/kleopatra_signencryptfolders.desktop
        data/kleopatra_decryptverifyfiles.desktop
        data/kleopatra_decryptverifyfolders.desktop
  DESTINATION ${KDE_INSTALL_DATADIR}/kio/servicemenus
)<|MERGE_RESOLUTION|>--- conflicted
+++ resolved
@@ -578,9 +578,9 @@
 
 target_link_libraries(kleopatra_bin
   Gpgmepp
-<<<<<<< HEAD
   KPim6::Libkleo
   KPim6::Mime
+  KPim6::MimeTreeParserWidgets
   KF6::Codecs
   KF6::CoreAddons
   KF6::Crash
@@ -591,21 +591,6 @@
   KF6::KIOWidgets
   KF6::WindowSystem
   KF6::XmlGui
-=======
-  KPim${KF_MAJOR_VERSION}::Libkleo
-  KPim${KF_MAJOR_VERSION}::Mime
-  KPim${KF_MAJOR_VERSION}::MimeTreeParserWidgets
-  KF${KF_MAJOR_VERSION}::Codecs
-  KF${KF_MAJOR_VERSION}::CoreAddons
-  KF${KF_MAJOR_VERSION}::Crash
-  KF${KF_MAJOR_VERSION}::I18n
-  KF${KF_MAJOR_VERSION}::IconThemes
-  KF${KF_MAJOR_VERSION}::ItemModels
-  KF${KF_MAJOR_VERSION}::KIOCore
-  KF${KF_MAJOR_VERSION}::KIOWidgets
-  KF${KF_MAJOR_VERSION}::WindowSystem
-  KF${KF_MAJOR_VERSION}::XmlGui
->>>>>>> 44fd07fe
   Qt::Network
   Qt::PrintSupport # Printing secret keys
   kleopatraclientcore
