--- conflicted
+++ resolved
@@ -179,11 +179,6 @@
 }
 
 #undef d
-<<<<<<< HEAD
 #undef q
 
-
-#include "moc_importcertificatefromfilecommand.cpp"
-=======
-#undef q
->>>>>>> 8c86307f
+#include "moc_importcertificatefromfilecommand.cpp"