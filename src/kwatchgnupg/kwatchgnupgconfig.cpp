/*
    kwatchgnupgconfig.cpp

    This file is part of Kleopatra, the KDE keymanager
    SPDX-FileCopyrightText: 2001, 2002, 2004 Klarälvdalens Datakonsult AB

    SPDX-License-Identifier: GPL-2.0-or-later
*/

#include <config-kleopatra.h>

#include "kwatchgnupgconfig.h"

#include "kwatchgnupg.h"

#include "utils/qt-cxx20-compat.h"

#include <Libkleo/FileNameRequester>

#include <KConfig>
#include <KLocalizedString>
#include <KPluralHandlingSpinBox>

#include <KConfigGroup>
#include <KSharedConfig>
#include <QCheckBox>
#include <QComboBox>
#include <QDialogButtonBox>
#include <QGroupBox>
#include <QLabel>
#include <QPushButton>
#include <QVBoxLayout>

static const char *log_levels[] = {"none", "basic", "advanced", "expert", "guru"};

static int log_level_to_int(const QString &loglevel)
{
    if (loglevel == QLatin1String("none")) {
        return 0;
    } else if (loglevel == QLatin1String("basic")) {
        return 1;
    } else if (loglevel == QLatin1String("advanced")) {
        return 2;
    } else if (loglevel == QLatin1String("expert")) {
        return 3;
    } else if (loglevel == QLatin1String("guru")) {
        return 4;
    } else {
        // default
        return 1;
    }
}

KWatchGnuPGConfig::KWatchGnuPGConfig(QWidget *parent)
    : QDialog(parent)
{
    setWindowTitle(i18nc("@title:window", "Configure KWatchGnuPG"));
    auto mainLayout = new QVBoxLayout(this);

    mButtonBox = new QDialogButtonBox(QDialogButtonBox::Ok | QDialogButtonBox::Cancel, this);
    QPushButton *okButton = mButtonBox->button(QDialogButtonBox::Ok);
    okButton->setDefault(true);
    okButton->setShortcut(Qt::CTRL | Qt::Key_Return);
    connect(mButtonBox, &QDialogButtonBox::rejected, this, &KWatchGnuPGConfig::reject);

    auto top = new QWidget;
    mainLayout->addWidget(top);
    mainLayout->addWidget(mButtonBox);

    auto vlay = new QVBoxLayout(top);
    vlay->setContentsMargins(0, 0, 0, 0);

    auto group = new QGroupBox(i18n("WatchGnuPG"), top);
    vlay->addWidget(group);

    auto glay = new QGridLayout(group);
    glay->setColumnStretch(1, 1);

    int row = -1;

    ++row;
    mExeED = new Kleo::FileNameRequester(group);
    auto label = new QLabel(i18n("&Executable:"), group);
    label->setBuddy(mExeED);
    glay->addWidget(label, row, 0);
    glay->addWidget(mExeED, row, 1);

    connect(mExeED, &Kleo::FileNameRequester::fileNameChanged, this, &KWatchGnuPGConfig::slotChanged);

    ++row;
    mSocketED = new Kleo::FileNameRequester(group);
    label = new QLabel(i18n("&Socket:"), group);
    label->setBuddy(mSocketED);
    glay->addWidget(label, row, 0);
    glay->addWidget(mSocketED, row, 1);

    connect(mSocketED, &Kleo::FileNameRequester::fileNameChanged, this, &KWatchGnuPGConfig::slotChanged);

    ++row;
    mLogLevelCB = new QComboBox(group);
    mLogLevelCB->addItem(i18n("None"));
    mLogLevelCB->addItem(i18n("Basic"));
    mLogLevelCB->addItem(i18n("Advanced"));
    mLogLevelCB->addItem(i18n("Expert"));
    mLogLevelCB->addItem(i18n("Guru"));
    label = new QLabel(i18n("Default &log level:"), group);
    label->setBuddy(mLogLevelCB);
    glay->addWidget(label, row, 0);
    glay->addWidget(mLogLevelCB, row, 1);

    connect(mLogLevelCB, qOverload<int>(&QComboBox::activated), this, &KWatchGnuPGConfig::slotChanged);

    /******************* Log Window group *******************/
    group = new QGroupBox(i18n("Log Window"), top);
    vlay->addWidget(group);

    glay = new QGridLayout(group);
    glay->setColumnStretch(1, 1);

    row = -1;

    ++row;
    mLoglenSB = new KPluralHandlingSpinBox(group);
    mLoglenSB->setRange(0, 1000000);
    mLoglenSB->setSingleStep(100);
    mLoglenSB->setSuffix(ki18ncp("history size spinbox suffix", " line", " lines"));
    mLoglenSB->setSpecialValueText(i18n("unlimited"));
    label = new QLabel(i18n("&History size:"), group);
    label->setBuddy(mLoglenSB);
    glay->addWidget(label, row, 0);
    glay->addWidget(mLoglenSB, row, 1);
    auto button = new QPushButton(i18n("Set &Unlimited"), group);
    glay->addWidget(button, row, 2);

#if QT_DEPRECATED_SINCE(5, 14)
    connect(mLoglenSB, qOverload<int>(&QSpinBox::valueChanged), this, &KWatchGnuPGConfig::slotChanged);
#else
    connect(mLoglenSB, &QSpinBox::valueChanged, this, &KWatchGnuPGConfig::slotChanged);
#endif
    connect(button, &QPushButton::clicked, this, &KWatchGnuPGConfig::slotSetHistorySizeUnlimited);

    ++row;
    mWordWrapCB = new QCheckBox(i18n("Enable &word wrapping"), group);
    mWordWrapCB->hide(); // QTextEdit doesn't support word wrapping in LogText mode
    glay->addWidget(mWordWrapCB, row, 0, 1, 3);

    connect(mWordWrapCB, &QCheckBox::clicked, this, &KWatchGnuPGConfig::slotChanged);

    vlay->addStretch(1);

    connect(okButton, &QPushButton::clicked, this, &KWatchGnuPGConfig::slotSave);
}

KWatchGnuPGConfig::~KWatchGnuPGConfig()
{
}

void KWatchGnuPGConfig::slotSetHistorySizeUnlimited()
{
    mLoglenSB->setValue(0);
}

void KWatchGnuPGConfig::loadConfig()
{
    const KConfigGroup watchGnuPG(KSharedConfig::openConfig(), "WatchGnuPG");
    mExeED->setFileName(watchGnuPG.readEntry("Executable", WATCHGNUPGBINARY));
    mSocketED->setFileName(watchGnuPG.readEntry("Socket", WATCHGNUPGSOCKET));
    mLogLevelCB->setCurrentIndex(log_level_to_int(watchGnuPG.readEntry("LogLevel", "basic")));

    const KConfigGroup logWindow(KSharedConfig::openConfig(), "LogWindow");
    mLoglenSB->setValue(logWindow.readEntry("MaxLogLen", 10000));
    mWordWrapCB->setChecked(logWindow.readEntry("WordWrap", false));

    mButtonBox->button(QDialogButtonBox::Ok)->setEnabled(false);
}

void KWatchGnuPGConfig::saveConfig()
{
    KConfigGroup watchGnuPG(KSharedConfig::openConfig(), "WatchGnuPG");
    watchGnuPG.writeEntry("Executable", mExeED->fileName());
    watchGnuPG.writeEntry("Socket", mSocketED->fileName());
    watchGnuPG.writeEntry("LogLevel", log_levels[mLogLevelCB->currentIndex()]);

    KConfigGroup logWindow(KSharedConfig::openConfig(), "LogWindow");
    logWindow.writeEntry("MaxLogLen", mLoglenSB->value());
    logWindow.writeEntry("WordWrap", mWordWrapCB->isChecked());

    KSharedConfig::openConfig()->sync();

    mButtonBox->button(QDialogButtonBox::Ok)->setEnabled(false);
}

void KWatchGnuPGConfig::slotChanged()
{
    mButtonBox->button(QDialogButtonBox::Ok)->setEnabled(true);
}

void KWatchGnuPGConfig::slotSave()
{
    saveConfig();
    Q_EMIT reconfigure();
    accept();
<<<<<<< HEAD
}


#include "moc_kwatchgnupgconfig.cpp"
=======
}
>>>>>>> 8c86307f
<|MERGE_RESOLUTION|>--- conflicted
+++ resolved
@@ -200,11 +200,6 @@
     saveConfig();
     Q_EMIT reconfigure();
     accept();
-<<<<<<< HEAD
-}
-
-
-#include "moc_kwatchgnupgconfig.cpp"
-=======
-}
->>>>>>> 8c86307f
+}
+
+#include "moc_kwatchgnupgconfig.cpp"