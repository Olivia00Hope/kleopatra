--- conflicted
+++ resolved
@@ -93,11 +93,6 @@
     if (d->controller) {
         d->controller->cancel();
     }
-<<<<<<< HEAD
 }
 
-
-#include "moc_createchecksumscommand.cpp"
-=======
-}
->>>>>>> 8c86307f
+#include "moc_createchecksumscommand.cpp"