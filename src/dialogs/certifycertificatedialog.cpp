--- conflicted
+++ resolved
@@ -152,21 +152,6 @@
     conf.writeEntry("PublishCheckState", mCertWidget->publishSelected());
 
     QDialog::accept();
-<<<<<<< HEAD
 }
 
-void CertifyCertificateDialog::keyPressEvent(QKeyEvent *e)
-{
-    // if Escape is pressed while a tool tip is shown, then close the tool tip but not the dialog
-    if (e->matches(QKeySequence::Cancel) && QToolTip::isVisible()) {
-        QToolTip::hideText();
-        return;
-    }
-
-    QDialog::keyPressEvent(e);
-}
-
-#include "moc_certifycertificatedialog.cpp"
-=======
-}
->>>>>>> cec75872
+#include "moc_certifycertificatedialog.cpp"