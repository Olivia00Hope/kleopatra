/*
    cryptooperationsconfigwidget.cpp

    This file is part of kleopatra, the KDE key manager
    SPDX-FileCopyrightText: 2010 Klarälvdalens Datakonsult AB

    SPDX-FileCopyrightText: 2016 Bundesamt für Sicherheit in der Informationstechnik
    SPDX-FileContributor: Intevation GmbH

    SPDX-FileCopyrightText: 2022 g10 Code GmbH
    SPDX-FileContributor: Ingo Klöcker <dev@ingo-kloecker.de>

    SPDX-License-Identifier: GPL-2.0-or-later
 */

#include <config-kleopatra.h>

#include "cryptooperationsconfigwidget.h"
#include "kleopatra_debug.h"

#include "fileoperationspreferences.h"
#include "settings.h"

#include <Libkleo/ChecksumDefinition>
#include <Libkleo/KeyFilterManager>
#include <libkleo/classifyconfig.h>

#include <KConfig>
#include <KConfigGroup>
#include <KLocalizedString>
#include <KMessageBox>
#include <KSharedConfig>

#include <QCheckBox>
#include <QComboBox>
#include <QDir>
#include <QGroupBox>
#include <QHBoxLayout>
#include <QLabel>
#include <QPushButton>
#include <QRegularExpression>
#include <QVBoxLayout>

#include <memory>

using namespace Kleo;
using namespace Kleo::Config;

CryptoOperationsConfigWidget::CryptoOperationsConfigWidget(QWidget *p, Qt::WindowFlags f)
    : QWidget{p, f}
{
    setupGui();
}

void CryptoOperationsConfigWidget::setupGui()
{
    auto baseLay = new QVBoxLayout(this);
    baseLay->setContentsMargins(0, 0, 0, 0);

    auto fileGrp = new QGroupBox(i18n("File Operations"));
    auto fileGrpLay = new QVBoxLayout;
    mPGPFileExtCB = new QCheckBox(i18n(R"(Create OpenPGP encrypted files with ".pgp" file extensions instead of ".gpg")"));
    mASCIIArmorCB = new QCheckBox(i18n("Create signed or encrypted files as text files."));
    mASCIIArmorCB->setToolTip(i18nc("@info",
                                    "Set this option to encode encrypted or signed files as base64 encoded text. "
                                    "So that they can be opened with an editor or sent in a mail body. "
                                    "This will increase file size by one third."));
    mTreatP7mEmailCB = new QCheckBox(i18nc("@option:check", "Treat .p7m files without extensions as mails."));
    mAutoDecryptVerifyCB = new QCheckBox(i18n("Automatically start operation based on input detection for decrypt/verify."));
    mAutoExtractArchivesCB = new QCheckBox(i18n("Automatically extract file archives after decryption"));
    mTmpDirCB = new QCheckBox(i18n("Create temporary decrypted files in the folder of the encrypted file."));
    mTmpDirCB->setToolTip(i18nc("@info", "Set this option to avoid using the users temporary directory."));
    mSymmetricOnlyCB = new QCheckBox(i18n("Use symmetric encryption only."));
    mSymmetricOnlyCB->setToolTip(i18nc("@info", "Set this option to disable public key encryption."));

    fileGrpLay->addWidget(mPGPFileExtCB);
    fileGrpLay->addWidget(mTreatP7mEmailCB);
    fileGrpLay->addWidget(mAutoDecryptVerifyCB);
    fileGrpLay->addWidget(mAutoExtractArchivesCB);
    fileGrpLay->addWidget(mASCIIArmorCB);
    fileGrpLay->addWidget(mTmpDirCB);
    fileGrpLay->addWidget(mSymmetricOnlyCB);

    auto comboLay = new QGridLayout;

    mChecksumDefinitionCB.createWidgets(this);
    mChecksumDefinitionCB.label()->setText(i18n("Checksum program to use when creating checksum files:"));
    comboLay->addWidget(mChecksumDefinitionCB.label(), 0, 0);
    comboLay->addWidget(mChecksumDefinitionCB.widget(), 0, 1);

    mArchiveDefinitionCB.createWidgets(this);
    mArchiveDefinitionCB.label()->setText(i18n("Archive command to use when archiving files:"));
    comboLay->addWidget(mArchiveDefinitionCB.label(), 1, 0);
    comboLay->addWidget(mArchiveDefinitionCB.widget(), 1, 1);

    fileGrpLay->addLayout(comboLay);

    fileGrp->setLayout(fileGrpLay);
    baseLay->addWidget(fileGrp);

    baseLay->addStretch(1);

    for (auto cb : findChildren<QCheckBox *>()) {
        connect(cb, &QCheckBox::toggled, this, &CryptoOperationsConfigWidget::changed);
    }
    for (auto combo : findChildren<QComboBox *>()) {
        connect(combo, &QComboBox::currentIndexChanged, this, &CryptoOperationsConfigWidget::changed);
    }
}

CryptoOperationsConfigWidget::~CryptoOperationsConfigWidget()
{
}

void CryptoOperationsConfigWidget::defaults()
{
    FileOperationsPreferences filePrefs;
    filePrefs.setUsePGPFileExt(filePrefs.findItem(QStringLiteral("UsePGPFileExt"))->getDefault().toBool());
    filePrefs.setAutoDecryptVerify(filePrefs.findItem(QStringLiteral("AutoDecryptVerify"))->getDefault().toBool());
    filePrefs.setAutoExtractArchives(filePrefs.findItem(QStringLiteral("AutoExtractArchives"))->getDefault().toBool());
    filePrefs.setAddASCIIArmor(filePrefs.findItem(QStringLiteral("AddASCIIArmor"))->getDefault().toBool());
    filePrefs.setDontUseTmpDir(filePrefs.findItem(QStringLiteral("DontUseTmpDir"))->getDefault().toBool());
    filePrefs.setSymmetricEncryptionOnly(filePrefs.findItem(QStringLiteral("SymmetricEncryptionOnly"))->getDefault().toBool());
    filePrefs.setArchiveCommand(filePrefs.findItem(QStringLiteral("ArchiveCommand"))->getDefault().toString());

    ClassifyConfig classifyConfig;
    classifyConfig.setP7mWithoutExtensionAreEmail(classifyConfig.defaultP7mWithoutExtensionAreEmailValue());

    Settings settings;
    settings.setChecksumDefinitionId(settings.findItem(QStringLiteral("ChecksumDefinitionId"))->getDefault().toString());

    load(filePrefs, settings, classifyConfig);
}

void CryptoOperationsConfigWidget::load(const Kleo::FileOperationsPreferences &filePrefs,
                                        const Kleo::Settings &settings,
                                        const Kleo::ClassifyConfig &classifyConfig)
{
    mPGPFileExtCB->setChecked(filePrefs.usePGPFileExt());
    mPGPFileExtCB->setEnabled(!filePrefs.isImmutable(QStringLiteral("UsePGPFileExt")));
    mAutoDecryptVerifyCB->setChecked(filePrefs.autoDecryptVerify());
    mAutoDecryptVerifyCB->setEnabled(!filePrefs.isImmutable(QStringLiteral("AutoDecryptVerify")));
    mAutoExtractArchivesCB->setChecked(filePrefs.autoExtractArchives());
    mAutoExtractArchivesCB->setEnabled(!filePrefs.isImmutable(QStringLiteral("AutoExtractArchives")));
    mASCIIArmorCB->setChecked(filePrefs.addASCIIArmor());
    mASCIIArmorCB->setEnabled(!filePrefs.isImmutable(QStringLiteral("AddASCIIArmor")));
    mTmpDirCB->setChecked(filePrefs.dontUseTmpDir());
    mTmpDirCB->setEnabled(!filePrefs.isImmutable(QStringLiteral("DontUseTmpDir")));
    mSymmetricOnlyCB->setChecked(filePrefs.symmetricEncryptionOnly());
    mSymmetricOnlyCB->setEnabled(!filePrefs.isImmutable(QStringLiteral("SymmetricEncryptionOnly")));
    mTreatP7mEmailCB->setEnabled(!classifyConfig.isP7mWithoutExtensionAreEmailImmutable());

    const auto defaultChecksumDefinitionId = settings.checksumDefinitionId();
    {
        const auto index = mChecksumDefinitionCB.widget()->findData(defaultChecksumDefinitionId);
        if (index >= 0) {
            mChecksumDefinitionCB.widget()->setCurrentIndex(index);
        } else {
            qCWarning(KLEOPATRA_LOG) << "No checksum definition found with id" << defaultChecksumDefinitionId;
        }
    }
    mChecksumDefinitionCB.setEnabled(!settings.isImmutable(QStringLiteral("ChecksumDefinitionId")));

    const auto ad_default_id = filePrefs.archiveCommand();
    {
        const auto index = mArchiveDefinitionCB.widget()->findData(ad_default_id);
        if (index >= 0) {
            mArchiveDefinitionCB.widget()->setCurrentIndex(index);
        } else {
            qCWarning(KLEOPATRA_LOG) << "No archive definition found with id" << ad_default_id;
        }
    }
    mArchiveDefinitionCB.setEnabled(!filePrefs.isImmutable(QStringLiteral("ArchiveCommand")));
}

void CryptoOperationsConfigWidget::load()
{
    mChecksumDefinitionCB.widget()->clear();
    const auto cds = ChecksumDefinition::getChecksumDefinitions();
    for (const std::shared_ptr<ChecksumDefinition> &cd : cds) {
        mChecksumDefinitionCB.widget()->addItem(cd->label(), QVariant{cd->id()});
    }

    // This is a weird hack but because we are a KCM we can't link
    // against ArchiveDefinition which pulls in loads of other classes.
    // So we do the parsing which archive definitions exist here ourself.
    mArchiveDefinitionCB.widget()->clear();
    if (KSharedConfigPtr config = KSharedConfig::openConfig(QStringLiteral("libkleopatrarc"))) {
        const QStringList groups = config->groupList().filter(QRegularExpression(QStringLiteral("^Archive Definition #")));
        for (const QString &group : groups) {
            const KConfigGroup cGroup(config, group);
            const QString id = cGroup.readEntryUntranslated(QStringLiteral("id"));
            const QString name = cGroup.readEntry("Name");
            mArchiveDefinitionCB.widget()->addItem(name, QVariant(id));
        }
    }

    load(FileOperationsPreferences{}, Settings{}, ClassifyConfig{});
}

void CryptoOperationsConfigWidget::save()
{
    FileOperationsPreferences filePrefs;
    filePrefs.setUsePGPFileExt(mPGPFileExtCB->isChecked());
    filePrefs.setAutoDecryptVerify(mAutoDecryptVerifyCB->isChecked());
    filePrefs.setAutoExtractArchives(mAutoExtractArchivesCB->isChecked());
    filePrefs.setAddASCIIArmor(mASCIIArmorCB->isChecked());
    filePrefs.setDontUseTmpDir(mTmpDirCB->isChecked());
    filePrefs.setSymmetricEncryptionOnly(mSymmetricOnlyCB->isChecked());

    Settings settings;
    const int idx = mChecksumDefinitionCB.widget()->currentIndex();
    if (idx >= 0) {
        const auto id = mChecksumDefinitionCB.widget()->itemData(idx).toString();
        settings.setChecksumDefinitionId(id);
    }
    settings.save();

    const int aidx = mArchiveDefinitionCB.widget()->currentIndex();
    if (aidx >= 0) {
        const QString id = mArchiveDefinitionCB.widget()->itemData(aidx).toString();
        filePrefs.setArchiveCommand(id);
    }
    filePrefs.save();
<<<<<<< HEAD
}

#include "moc_cryptooperationsconfigwidget.cpp"
=======

    ClassifyConfig classifyConfig;
    classifyConfig.setP7mWithoutExtensionAreEmail(mTreatP7mEmailCB->isChecked());
    classifyConfig.save();
}
>>>>>>> d190df08
<|MERGE_RESOLUTION|>--- conflicted
+++ resolved
@@ -222,14 +222,10 @@
         filePrefs.setArchiveCommand(id);
     }
     filePrefs.save();
-<<<<<<< HEAD
-}
-
-#include "moc_cryptooperationsconfigwidget.cpp"
-=======
 
     ClassifyConfig classifyConfig;
     classifyConfig.setP7mWithoutExtensionAreEmail(mTreatP7mEmailCB->isChecked());
     classifyConfig.save();
 }
->>>>>>> d190df08
+
+#include "moc_cryptooperationsconfigwidget.cpp"