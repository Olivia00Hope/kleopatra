/* -*- mode: c++; c-basic-offset:4 -*-
    iodevicelogger.cpp

    This file is part of Kleopatra, the KDE keymanager
    SPDX-FileCopyrightText: 2008 Klarälvdalens Datakonsult AB

    SPDX-License-Identifier: GPL-2.0-or-later
*/

#include <config-kleopatra.h>

#include "iodevicelogger.h"

using namespace Kleo;

class IODeviceLogger::Private
{
    IODeviceLogger *const q;

public:
    static bool write(const std::shared_ptr<QIODevice> &dev, const char *data, qint64 max);

    explicit Private(const std::shared_ptr<QIODevice> &io_, IODeviceLogger *qq)
        : q(qq)
        , io(io_)
        , writeLog()
        , readLog()
    {
        Q_ASSERT(io);
        connect(io.get(), &QIODevice::aboutToClose, q, &QIODevice::aboutToClose);
        connect(io.get(), &QIODevice::bytesWritten, q, &QIODevice::bytesWritten);
        connect(io.get(), &QIODevice::readyRead, q, &QIODevice::readyRead);
        q->setOpenMode(io->openMode());
    }

    ~Private()
    {
    }

    const std::shared_ptr<QIODevice> io;
    std::shared_ptr<QIODevice> writeLog;
    std::shared_ptr<QIODevice> readLog;
};

bool IODeviceLogger::Private::write(const std::shared_ptr<QIODevice> &dev, const char *data, qint64 max)
{
    Q_ASSERT(dev);
    Q_ASSERT(data);
    Q_ASSERT(max >= 0);
    qint64 toWrite = max;
    while (toWrite > 0) {
        const qint64 written = dev->write(data, toWrite);
        if (written < 0) {
            return false;
        }
        toWrite -= written;
    }
    return true;
}

IODeviceLogger::IODeviceLogger(const std::shared_ptr<QIODevice> &iod, QObject *parent)
    : QIODevice(parent)
    , d(new Private(iod, this))
{
}

IODeviceLogger::~IODeviceLogger()
{
}

void IODeviceLogger::setWriteLogDevice(const std::shared_ptr<QIODevice> &dev)
{
    d->writeLog = dev;
}

void IODeviceLogger::setReadLogDevice(const std::shared_ptr<QIODevice> &dev)
{
    d->readLog = dev;
}

bool IODeviceLogger::atEnd() const
{
    return d->io->atEnd();
}

qint64 IODeviceLogger::bytesAvailable() const
{
    return d->io->bytesAvailable();
}

qint64 IODeviceLogger::bytesToWrite() const
{
    return d->io->bytesToWrite();
}

bool IODeviceLogger::canReadLine() const
{
    return d->io->canReadLine();
}

void IODeviceLogger::close()
{
    d->io->close();
}

bool IODeviceLogger::isSequential() const
{
    return d->io->isSequential();
}

bool IODeviceLogger::open(OpenMode mode)
{
    QIODevice::open(mode);
    return d->io->open(mode);
}

qint64 IODeviceLogger::pos() const
{
    return d->io->pos();
}

bool IODeviceLogger::reset()
{
    return d->io->reset();
}

bool IODeviceLogger::seek(qint64 pos)
{
    return d->io->seek(pos);
}

qint64 IODeviceLogger::size() const
{
    return d->io->size();
}

bool IODeviceLogger::waitForBytesWritten(int msecs)
{
    return d->io->waitForBytesWritten(msecs);
}

bool IODeviceLogger::waitForReadyRead(int msecs)
{
    return d->io->waitForReadyRead(msecs);
}

qint64 IODeviceLogger::readData(char *data, qint64 maxSize)
{
    const qint64 num = d->io->read(data, maxSize);
    if (num > 0 && d->readLog) {
        Private::write(d->readLog, data, num);
    }
    return num;
}

qint64 IODeviceLogger::writeData(const char *data, qint64 maxSize)
{
    const qint64 num = d->io->write(data, maxSize);
    if (num > 0 && d->writeLog) {
        Private::write(d->writeLog, data, num);
    }
    return num;
}

qint64 IODeviceLogger::readLineData(char *data, qint64 maxSize)
{
    const qint64 num = d->io->readLine(data, maxSize);
    if (num > 0 && d->readLog) {
        Private::write(d->readLog, data, num);
    }
    return num;
<<<<<<< HEAD
}


#include "moc_iodevicelogger.cpp"
=======
}
>>>>>>> 8c86307f
<|MERGE_RESOLUTION|>--- conflicted
+++ resolved
@@ -169,11 +169,6 @@
         Private::write(d->readLog, data, num);
     }
     return num;
-<<<<<<< HEAD
 }
 
-
-#include "moc_iodevicelogger.cpp"
-=======
-}
->>>>>>> 8c86307f
+#include "moc_iodevicelogger.cpp"