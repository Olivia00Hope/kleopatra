--- conflicted
+++ resolved
@@ -253,9 +253,6 @@
     cfgGroup.sync();
 }
 
-<<<<<<< HEAD
-#include "moc_decryptverifyfilesdialog.cpp"
-=======
 void DecryptVerifyFilesDialog::showContent(const std::shared_ptr<const Task::Result> &result)
 {
     if (auto decryptVerifyResult = std::dynamic_pointer_cast<const DecryptVerifyResult>(result)) {
@@ -263,4 +260,5 @@
         dialog.exec();
     }
 }
->>>>>>> 44fd07fe
+
+#include "moc_decryptverifyfilesdialog.cpp"