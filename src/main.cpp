--- conflicted
+++ resolved
@@ -97,21 +97,11 @@
 int main(int argc, char **argv)
 {
     startupTimer.start();
-<<<<<<< HEAD
-=======
-
-#ifdef  Q_OS_WIN
+#ifdef Q_OS_WIN
     // note: requires https://invent.kde.org/frameworks/kiconthemes/-/merge_requests/109
     qputenv("QT_QPA_PLATFORM", "windows:darkmode=2");
 #endif
 
-    // Qt::AA_EnableHighDpiScaling must be set before QGuiApplication is constructed.
-#if QT_VERSION < QT_VERSION_CHECK(6, 0, 0)
-    QCoreApplication::setAttribute(Qt::AA_EnableHighDpiScaling, true);
-    QCoreApplication::setAttribute(Qt::AA_UseHighDpiPixmaps, true);
-#endif
-
->>>>>>> d1994d4a
     KleopatraApplication app(argc, argv);
     // Set OrganizationDomain early as this is used to generate the service
     // name that will be registered on the bus.
