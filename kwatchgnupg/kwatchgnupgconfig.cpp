--- conflicted
+++ resolved
@@ -193,12 +193,7 @@
   mLoglenSB->setValue( logWindow.readEntry( "MaxLogLen", 10000 ) );
   mWordWrapCB->setChecked( logWindow.readEntry("WordWrap", false ) );
 
-<<<<<<< HEAD
   mButtonBox->button(QDialogButtonBox::Ok)->setEnabled( false );
-  mButtonBox->button(QDialogButtonBox::Apply)->setEnabled( false );
-=======
-  enableButtonOk( false );
->>>>>>> 53492be7
 }
 
 void KWatchGnuPGConfig::saveConfig()
@@ -214,22 +209,12 @@
 
   KSharedConfig::openConfig()->sync();
 
-<<<<<<< HEAD
   mButtonBox->button(QDialogButtonBox::Ok)->setEnabled( false );
-  mButtonBox->button(QDialogButtonBox::Apply)->setEnabled( false );
-=======
-  enableButtonOk( false );
->>>>>>> 53492be7
 }
 
 void KWatchGnuPGConfig::slotChanged()
 {
-<<<<<<< HEAD
   mButtonBox->button(QDialogButtonBox::Ok)->setEnabled( true );
-  mButtonBox->button(QDialogButtonBox::Apply)->setEnabled( true );
-=======
-  enableButtonOk( true );
->>>>>>> 53492be7
 }
 
 void KWatchGnuPGConfig::slotSave()
