/* -*- mode: c++; c-basic-offset:4 -*-
    mainwindow.h

    This file is part of Kleopatra, the KDE keymanager
    Copyright (c) 2007 Klarälvdalens Datakonsult AB

    Kleopatra is free software; you can redistribute it and/or modify
    it under the terms of the GNU General Public License as published by
    the Free Software Foundation; either version 2 of the License, or
    (at your option) any later version.

    Kleopatra is distributed in the hope that it will be useful,
    but WITHOUT ANY WARRANTY; without even the implied warranty of
    MERCHANTABILITY or FITNESS FOR A PARTICULAR PURPOSE.  See the GNU
    General Public License for more details.

    You should have received a copy of the GNU General Public License
    along with this program; if not, write to the Free Software
    Foundation, Inc., 51 Franklin Street, Fifth Floor, Boston, MA  02110-1301  USA

    In addition, as a special exception, the copyright holders give
    permission to link the code of this program with any edition of
    the Qt library by Trolltech AS, Norway (or with modified versions
    of Qt that use the same license as Qt), and distribute linked
    combinations including the two.  You must obey the GNU General
    Public License in all respects for all of the code used other than
    Qt.  If you modify this file, you may extend this exception to
    your version of the file, but you are not obligated to do so.  If
    you do not wish to do so, delete this exception statement from
    your version.
*/

#ifndef __KLEOPATRA_MAINWINDOW_H__
#define __KLEOPATRA_MAINWINDOW_H__

#include <KXmlGuiWindow>

#include <utils/pimpl_ptr.h>

class MainWindow : public KXmlGuiWindow {
    Q_OBJECT
public:
    explicit MainWindow( QWidget * parent=0, Qt::WindowFlags f=KDE_DEFAULT_WINDOWFLAGS );
    ~MainWindow();

public Q_SLOTS:
    void importCertificatesFromFile( const QStringList & files );

Q_SIGNALS:
    void configDialogRequested();

protected:
    void closeEvent( QCloseEvent * e );
    void showEvent( QShowEvent * e );
    void dragEnterEvent( QDragEnterEvent * );
    void dropEvent( QDropEvent * );

private:
    class Private;
    kdtools::pimpl_ptr<Private> d;
    Q_PRIVATE_SLOT( d, void changeCertificateExpiry() )
    Q_PRIVATE_SLOT( d, void changeCertificateOwnerTrust() )
    Q_PRIVATE_SLOT( d, void changePassphrase() )
    Q_PRIVATE_SLOT( d, void closeAndQuit() )
    Q_PRIVATE_SLOT( d, void signEncryptFiles() )
    Q_PRIVATE_SLOT( d, void certifyCertificate() )
    Q_PRIVATE_SLOT( d, void decryptVerifyFiles() )
    Q_PRIVATE_SLOT( d, void certificateDetails() )
    Q_PRIVATE_SLOT( d, void deleteCertificates() )
    Q_PRIVATE_SLOT( d, void importCertificatesFromFile() )
    Q_PRIVATE_SLOT( d, void lookupCertificates() )
    Q_PRIVATE_SLOT( d, void exportCertificates() )
    Q_PRIVATE_SLOT( d, void exportCertificatesToServer() )
    Q_PRIVATE_SLOT( d, void exportSecretKey() )
    Q_PRIVATE_SLOT( d, void reloadCertificates() )
    Q_PRIVATE_SLOT( d, void refreshX509Certificates() )
    Q_PRIVATE_SLOT( d, void refreshOpenPGPCertificates() )
    Q_PRIVATE_SLOT( d, void clearCrlCache() )
    Q_PRIVATE_SLOT( d, void dumpCrlCache() )
    Q_PRIVATE_SLOT( d, void dumpCertificate() )
    Q_PRIVATE_SLOT( d, void importCrlFromFile() )
    Q_PRIVATE_SLOT( d, void newCertificate() )
    Q_PRIVATE_SLOT( d, void addUserID() )
    Q_PRIVATE_SLOT( d, void selfTest() )
    Q_PRIVATE_SLOT( d, void configureBackend() )
    Q_PRIVATE_SLOT( d, void configureToolbars() )
    Q_PRIVATE_SLOT( d, void editKeybindings() )
    Q_PRIVATE_SLOT( d, void gnupgLogViewer() )
    Q_PRIVATE_SLOT( d, void gnupgAdministrativeConsole() )
    Q_PRIVATE_SLOT( d, void slotConfigCommitted() )
    Q_PRIVATE_SLOT( d, void slotContextMenuRequested(QAbstractItemView*,QPoint) )
<<<<<<< HEAD
=======
#ifdef ONLY_KLEO
    Q_PRIVATE_SLOT( d, void saveIconUsageLog() )
#endif
    Q_PRIVATE_SLOT( d, void aboutGpg4Win() )
>>>>>>> ca2280c0
};


#endif /* __KLEOPATRA_MAINWINDOW_H__ */<|MERGE_RESOLUTION|>--- conflicted
+++ resolved
@@ -89,13 +89,7 @@
     Q_PRIVATE_SLOT( d, void gnupgAdministrativeConsole() )
     Q_PRIVATE_SLOT( d, void slotConfigCommitted() )
     Q_PRIVATE_SLOT( d, void slotContextMenuRequested(QAbstractItemView*,QPoint) )
-<<<<<<< HEAD
-=======
-#ifdef ONLY_KLEO
-    Q_PRIVATE_SLOT( d, void saveIconUsageLog() )
-#endif
     Q_PRIVATE_SLOT( d, void aboutGpg4Win() )
->>>>>>> ca2280c0
 };
 
 
