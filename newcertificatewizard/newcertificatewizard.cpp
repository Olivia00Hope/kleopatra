/* -*- mode: c++; c-basic-offset:4 -*-
    newcertificatewizard/newcertificatewizard.cpp

    This file is part of Kleopatra, the KDE keymanager
    Copyright (c) 2008 Klarälvdalens Datakonsult AB

    Kleopatra is free software; you can redistribute it and/or modify
    it under the terms of the GNU General Public License as published by
    the Free Software Foundation; either version 2 of the License, or
    (at your option) any later version.

    Kleopatra is distributed in the hope that it will be useful,
    but WITHOUT ANY WARRANTY; without even the implied warranty of
    MERCHANTABILITY or FITNESS FOR A PARTICULAR PURPOSE.  See the GNU
    General Public License for more details.

    You should have received a copy of the GNU General Public License
    along with this program; if not, write to the Free Software
    Foundation, Inc., 51 Franklin Street, Fifth Floor, Boston, MA  02110-1301  USA

    In addition, as a special exception, the copyright holders give
    permission to link the code of this program with any edition of
    the Qt library by Trolltech AS, Norway (or with modified versions
    of Qt that use the same license as Qt), and distribute linked
    combinations including the two.  You must obey the GNU General
    Public License in all respects for all of the code used other than
    Qt.  If you modify this file, you may extend this exception to
    your version of the file, but you are not obligated to do so.  If
    you do not wish to do so, delete this exception statement from
    your version.
*/

#include <config-kleopatra.h>

#include "newcertificatewizard.h"

#include "ui_chooseprotocolpage.h"
#include "ui_enterdetailspage.h"
#include "ui_overviewpage.h"
#include "ui_keycreationpage.h"
#include "ui_resultpage.h"

#include "ui_advancedsettingsdialog.h"

#include <models/keycache.h>

#include <commands/exportsecretkeycommand.h>
#include <commands/exportopenpgpcertstoservercommand.h>
#include <commands/exportcertificatecommand.h>

#include <utils/formatting.h>
#include <utils/validation.h>
#include <utils/filedialog.h>

#include <kleo/stl_util.h>
#include <kleo/dn.h>
#include <kleo/oidmap.h>
#include <kleo/keygenerationjob.h>
#include <kleo/cryptobackendfactory.h>
#include <kleo/cryptobackend.h>

#include <gpgme++/global.h>
#include <gpgme++/keygenerationresult.h>
#include <gpgme.h>

#include <KConfigGroup>
#include <KLocalizedString>
#include "kleopatra_debug.h"
#include <QTemporaryDir>
#include <KMessageBox>
#include <QIcon>

#include <QRegExpValidator>
#include <QLineEdit>
#include <QMetaProperty>
#include <QDir>
#include <QFile>
#include <QUrl>
#include <QDesktopServices>

#include <boost/range.hpp>

#include <algorithm>
#include <KSharedConfig>
#include <KLocale>

using namespace Kleo;
using namespace Kleo::NewCertificateUi;
using namespace Kleo::Commands;
using namespace GpgME;
using namespace boost;

static const char RSA_KEYSIZES_ENTRY[] = "RSAKeySizes";
static const char DSA_KEYSIZES_ENTRY[] = "DSAKeySizes";
static const char ELG_KEYSIZES_ENTRY[] = "ELGKeySizes";

static const char RSA_KEYSIZE_LABELS_ENTRY[] = "RSAKeySizeLabels";
static const char DSA_KEYSIZE_LABELS_ENTRY[] = "DSAKeySizeLabels";
static const char ELG_KEYSIZE_LABELS_ENTRY[] = "ELGKeySizeLabels";

static const char PGP_KEY_TYPE_ENTRY[] = "PGPKeyType";
static const char CMS_KEY_TYPE_ENTRY[] = "CMSKeyType";

static void set_tab_order(const QList<QWidget *> &wl)
{
    kdtools::for_each_adjacent_pair(wl, &QWidget::setTabOrder);
}

enum KeyAlgo { RSA, DSA, ELG };

static bool is_algo(gpgme_pubkey_algo_t algo, KeyAlgo what)
{
    switch (algo) {
    case GPGME_PK_RSA:
    case GPGME_PK_RSA_E:
    case GPGME_PK_RSA_S:
        return what == RSA;
    case GPGME_PK_ELG_E:
    case GPGME_PK_ELG:
        return what == ELG;
    case GPGME_PK_DSA:
        return what == DSA;
    default:
        break;
    }
    return false;
}

static bool is_rsa(unsigned int algo)
{
    return is_algo(static_cast<gpgme_pubkey_algo_t>(algo), RSA);
}

static bool is_dsa(unsigned int algo)
{
    return is_algo(static_cast<gpgme_pubkey_algo_t>(algo), DSA);
}

static bool is_elg(unsigned int algo)
{
    return is_algo(static_cast<gpgme_pubkey_algo_t>(algo), ELG);
}

static void force_set_checked(QAbstractButton *b, bool on)
{
    // work around Qt bug (tested: 4.1.4, 4.2.3, 4.3.4)
    const bool autoExclusive = b->autoExclusive();
    b->setAutoExclusive(false);
    b->setChecked(b->isEnabled() && on);
    b->setAutoExclusive(autoExclusive);
}

static void set_keysize(QComboBox *cb, unsigned int strength)
{
    if (!cb) {
        return;
    }
    const int idx = cb->findData(static_cast<int>(strength));
    if (idx < 0) {
        qCWarning(KLEOPATRA_LOG) << "keysize " << strength << " not allowed";
    }
    cb->setCurrentIndex(idx);
}

static unsigned int get_keysize(const QComboBox *cb)
{
    if (!cb) {
        return 0;
    }
    const int idx = cb->currentIndex();
    if (idx < 0) {
        return 0;
    }
    return cb->itemData(idx).toInt();
}

namespace Kleo
{
namespace NewCertificateUi
{
class WizardPage : public QWizardPage
{
    Q_OBJECT
protected:
    explicit WizardPage(QWidget *parent = Q_NULLPTR)
        : QWizardPage(parent) {}

    NewCertificateWizard *wizard() const
    {
        assert(static_cast<NewCertificateWizard *>(QWizardPage::wizard()) == qobject_cast<NewCertificateWizard *>(QWizardPage::wizard()));
        return static_cast<NewCertificateWizard *>(QWizardPage::wizard());
    }

    QAbstractButton *button(QWizard::WizardButton button) const
    {
        return QWizardPage::wizard() ? QWizardPage::wizard()->button(button) : 0 ;
    }

    bool isButtonVisible(QWizard::WizardButton button) const
    {
        if (const QAbstractButton *const b = this->button(button)) {
            return b->isVisible();
        } else {
            return false;
        }
    }

    QDir tmpDir() const;

protected Q_SLOTS:
    void setButtonVisible(QWizard::WizardButton button, bool visible)
    {
        if (QAbstractButton *const b = this->button(button)) {
            b->setVisible(visible);
        }
    }

protected:
#define FIELD(type, name) type name() const { return field( QLatin1String(#name) ).value<type>(); }
    FIELD(bool, pgp)
    FIELD(bool, signingAllowed)
    FIELD(bool, encryptionAllowed)
    FIELD(bool, certificationAllowed)
    FIELD(bool, authenticationAllowed)

    FIELD(QString, name)
    FIELD(QString, email)
    FIELD(QString, comment)
    FIELD(QString, dn)

    FIELD(int, keyType)
    FIELD(int, keyStrength)

    FIELD(int, subkeyType)
    FIELD(int, subkeyStrength)

    FIELD(QDate, expiryDate)

    FIELD(QStringList, additionalUserIDs)
    FIELD(QStringList, additionalEMailAddresses)
    FIELD(QStringList, dnsNames)
    FIELD(QStringList, uris)

    FIELD(QString, url)
    FIELD(QString, error)
    FIELD(QString, result)
    FIELD(QString, fingerprint)
#undef FIELD
};
} // namespace NewCertificateUi
} // namespace Kleo

using namespace Kleo::NewCertificateUi;

namespace
{

class AdvancedSettingsDialog : public QDialog
{
    Q_OBJECT
    Q_PROPERTY(QStringList additionalUserIDs READ additionalUserIDs WRITE setAdditionalUserIDs)
    Q_PROPERTY(QStringList additionalEMailAddresses READ additionalEMailAddresses WRITE setAdditionalEMailAddresses)
    Q_PROPERTY(QStringList dnsNames READ dnsNames WRITE setDnsNames)
    Q_PROPERTY(QStringList uris READ uris WRITE setUris)
    Q_PROPERTY(uint keyStrength READ keyStrength WRITE setKeyStrength)
    Q_PROPERTY(uint keyType READ keyType WRITE setKeyType)
    Q_PROPERTY(uint subkeyStrength READ subkeyStrength WRITE setSubkeyStrength)
    Q_PROPERTY(uint subkeyType READ subkeyType WRITE setSubkeyType)
    Q_PROPERTY(bool signingAllowed READ signingAllowed WRITE setSigningAllowed)
    Q_PROPERTY(bool encryptionAllowed READ encryptionAllowed WRITE setEncryptionAllowed)
    Q_PROPERTY(bool certificationAllowed READ certificationAllowed WRITE setCertificationAllowed)
    Q_PROPERTY(bool authenticationAllowed READ authenticationAllowed WRITE setAuthenticationAllowed)
    Q_PROPERTY(QDate expiryDate READ expiryDate WRITE setExpiryDate)
public:
    explicit AdvancedSettingsDialog(QWidget *parent = Q_NULLPTR)
        : QDialog(parent),
          protocol(UnknownProtocol),
          pgpDefaultAlgorithm(GPGME_PK_ELG_E),
          cmsDefaultAlgorithm(GPGME_PK_RSA),
          keyTypeImmutable(false),
          ui()
    {
        ui.setupUi(this);
        const QDate today = QDate::currentDate();
        ui.expiryDE->setMinimumDate(today);
        ui.expiryDE->setDate(today.addYears(2));
        ui.emailLW->setDefaultValue(i18n("new email"));
        ui.dnsLW->setDefaultValue(i18n("new dns name"));
        ui.uriLW->setDefaultValue(i18n("new uri"));

        fillKeySizeComboBoxen();
    }

    void setProtocol(GpgME::Protocol proto)
    {
        if (protocol == proto) {
            return;
        }
        protocol = proto;
        loadDefaultKeyType();
    }

    void setAdditionalUserIDs(const QStringList &items)
    {
        ui.uidLW->setItems(items);
    }
    QStringList additionalUserIDs() const
    {
        return ui.uidLW->items();
    }

    void setAdditionalEMailAddresses(const QStringList &items)
    {
        ui.emailLW->setItems(items);
    }
    QStringList additionalEMailAddresses() const
    {
        return ui.emailLW->items();
    }

    void setDnsNames(const QStringList &items)
    {
        ui.dnsLW->setItems(items);
    }
    QStringList dnsNames() const
    {
        return ui.dnsLW->items();
    }

    void setUris(const QStringList &items)
    {
        ui.uriLW->setItems(items);
    }
    QStringList uris() const
    {
        return ui.uriLW->items();
    }

    void setKeyStrength(unsigned int strength)
    {
        set_keysize(ui.rsaKeyStrengthCB, strength);
        set_keysize(ui.dsaKeyStrengthCB, strength);
    }
    unsigned int keyStrength() const
    {
        return
            ui.dsaRB->isChecked() ? get_keysize(ui.dsaKeyStrengthCB) :
            ui.rsaRB->isChecked() ? get_keysize(ui.rsaKeyStrengthCB) : 0 ;
    }

    void setKeyType(unsigned int algo)
    {
        QRadioButton *const rb =
            is_rsa(algo) ? ui.rsaRB :
            is_dsa(algo) ? ui.dsaRB : 0 ;
        if (rb) {
            rb->setChecked(true);
        }
    }
    unsigned int keyType() const
    {
        return
            ui.dsaRB->isChecked() ? GPGME_PK_DSA :
            ui.rsaRB->isChecked() ? GPGME_PK_RSA :
            0 ;
    }

<<<<<<< HEAD
    void setSubkeyType(unsigned int algo)
    {
        ui.elgCB->setChecked(is_elg(algo));
    }
    unsigned int subkeyType() const
    {
        return ui.elgCB->isChecked() ? GPGME_PK_ELG_E : 0 ;
    }

    void setSubkeyStrength(unsigned int strength)
    {
        set_keysize(ui.elgKeyStrengthCB, strength);
    }
    unsigned int subkeyStrength() const
    {
        return get_keysize(ui.elgKeyStrengthCB);
    }
=======
        void setSubkeyType( unsigned int algo ) {
            ui.elgCB->setChecked( is_elg( algo ) );
            ui.rsaSubCB->setChecked( is_rsa( algo ) );
        }
        unsigned int subkeyType() const {
            if ( ui.elgCB->isChecked() ) {
                return GPGME_PK_ELG_E;
            } else if ( ui.rsaSubCB->isChecked() ) {
                return GPGME_PK_RSA;
            }
            return 0;
        }

        void setSubkeyStrength( unsigned int strength ) {
            if ( subkeyType() == GPGME_PK_RSA ) {
                set_keysize( ui.rsaKeyStrengthSubCB, strength );
            } else {
                set_keysize( ui.elgKeyStrengthCB, strength );
            }
        }
        unsigned int subkeyStrength() const {
            if ( subkeyType() == GPGME_PK_RSA ) {
                return get_keysize( ui.rsaKeyStrengthSubCB );
            }
            return get_keysize( ui.elgKeyStrengthCB );
        }
>>>>>>> 2277efd9

    void setSigningAllowed(bool on)
    {
        ui.signingCB->setChecked(on);
    }
    bool signingAllowed() const
    {
        return ui.signingCB->isChecked();
    }

    void setEncryptionAllowed(bool on)
    {
        ui.encryptionCB->setChecked(on);
    }
    bool encryptionAllowed() const
    {
        return ui.encryptionCB->isChecked();
    }

    void setCertificationAllowed(bool on)
    {
        ui.certificationCB->setChecked(on);
    }
    bool certificationAllowed() const
    {
        return ui.certificationCB->isChecked();
    }

    void setAuthenticationAllowed(bool on)
    {
        ui.authenticationCB->setChecked(on);
    }
    bool authenticationAllowed() const
    {
        return ui.authenticationCB->isChecked();
    }

    void setExpiryDate(const QDate &date)
    {
        if (date.isValid()) {
            ui.expiryDE->setDate(date);
        } else {
            ui.expiryCB->setChecked(false);
        }
    }
    QDate expiryDate() const
    {
        return ui.expiryCB->isChecked() ? ui.expiryDE->date() : QDate() ;
    }

Q_SIGNALS:
    void changed();

private Q_SLOTS:
    void slotKeyMaterialSelectionChanged()
    {
        const unsigned int algo = keyType();
        const unsigned int sk_algo = subkeyType();
        if (protocol == OpenPGP) {
            if (!keyTypeImmutable) {
                ui.elgCB->setEnabled(is_dsa(algo));
                if (sender() == ui.dsaRB || sender() == ui.rsaRB) {
                    ui.elgCB->setChecked(is_dsa(algo));
                }
<<<<<<< HEAD
            }
            if (is_rsa(algo)) {
                ui.encryptionCB->setEnabled(true);
                ui.encryptionCB->setChecked(true);
                ui.signingCB->setEnabled(true);
                ui.signingCB->setChecked(true);
                ui.authenticationCB->setEnabled(true);
            } else if (is_dsa(algo)) {
                ui.encryptionCB->setEnabled(false);
                if (is_elg(sk_algo)) {
                    ui.encryptionCB->setChecked(true);
                } else {
                    ui.encryptionCB->setChecked(false);
=======
                if ( is_rsa( algo ) ) {
                    ui.encryptionCB->setEnabled( true );
                    ui.encryptionCB->setChecked( true );
                    ui.signingCB->setEnabled( true );
                    ui.signingCB->setChecked( true );
                    ui.authenticationCB->setEnabled( true );
                    if ( is_rsa( sk_algo ) ) {
                        ui.encryptionCB->setEnabled( false );
                        ui.encryptionCB->setChecked( true );
                    } else {
                        ui.encryptionCB->setEnabled( true );
                    }
                } else if ( is_dsa( algo ) ) {
                    ui.encryptionCB->setEnabled( false );
                    if ( is_elg( sk_algo ) )
                        ui.encryptionCB->setChecked( true );
                    else
                        ui.encryptionCB->setChecked( false );
>>>>>>> 2277efd9
                }
            }
        } else {
            //assert( is_rsa( keyType() ) ); // it can happen through misconfiguration by the admin that no key type is selectable at all
        }
    }

    void slotSigningAllowedToggled(bool on)
    {
        if (!on && protocol == CMS && !encryptionAllowed()) {
            setEncryptionAllowed(true);
        }
    }
    void slotEncryptionAllowedToggled(bool on)
    {
        if (!on && protocol == CMS && !signingAllowed()) {
            setSigningAllowed(true);
        }
    }

private:
    void fillKeySizeComboBoxen();
    void loadDefaultKeyType();
    void updateWidgetVisibility();

private:
    GpgME::Protocol protocol;
    unsigned int pgpDefaultAlgorithm;
    unsigned int cmsDefaultAlgorithm;
    bool keyTypeImmutable;
    Ui_AdvancedSettingsDialog ui;
};

class ChooseProtocolPage : public WizardPage
{
    Q_OBJECT
public:
    explicit ChooseProtocolPage(QWidget *p = Q_NULLPTR)
        : WizardPage(p),
          initialized(false),
          ui()
    {
        ui.setupUi(this);
        registerField(QLatin1String("pgp"), ui.pgpCLB);
    }

    void setProtocol(Protocol proto)
    {
        if (proto == OpenPGP) {
            ui.pgpCLB->setChecked(true);
        } else if (proto == CMS) {
            ui.x509CLB->setChecked(true);
        } else {
            force_set_checked(ui.pgpCLB,  false);
            force_set_checked(ui.x509CLB, false);
        }
    }

    Protocol protocol() const
    {
        return
            ui.pgpCLB->isChecked()  ? OpenPGP :
            ui.x509CLB->isChecked() ? CMS : UnknownProtocol ;
    }

    /* reimp */ void initializePage()
    {
        if (!initialized) {
            connect(ui.pgpCLB,  SIGNAL(clicked()), wizard(), SLOT(next()), Qt::QueuedConnection);
            connect(ui.x509CLB, SIGNAL(clicked()), wizard(), SLOT(next()), Qt::QueuedConnection);
        }
        initialized = true;
    }

    /* reimp */ bool isComplete() const
    {
        return protocol() != UnknownProtocol ;
    }

private:
    bool initialized : 1;
    Ui_ChooseProtocolPage ui;
};

struct Line {
    QString attr;
    QString label;
    QString regex;
    QLineEdit *edit;
};

class EnterDetailsPage : public WizardPage
{
    Q_OBJECT
public:
    explicit EnterDetailsPage(QWidget *p = Q_NULLPTR)
        : WizardPage(p), dialog(this), ui()
    {
        ui.setupUi(this);

        // set errorLB to have a fixed height of two lines:
        ui.errorLB->setText(QLatin1String("2<br>1"));
        ui.errorLB->setFixedHeight(ui.errorLB->minimumSizeHint().height());
        ui.errorLB->clear();

        connect(ui.resultLE, SIGNAL(textChanged(QString)),
                SIGNAL(completeChanged()));
        // The email doesn't necessarily show up in ui.resultLE:
        connect(ui.emailLE, SIGNAL(textChanged(QString)),
                SIGNAL(completeChanged()));
        connect(ui.addEmailToDnCB, SIGNAL(toggled(bool)),
                SLOT(slotUpdateResultLabel()));
        registerDialogPropertiesAsFields();
        registerField(QLatin1String("dn"), ui.resultLE);
        registerField(QLatin1String("name"), ui.nameLE);
        registerField(QLatin1String("email"), ui.emailLE);
        registerField(QLatin1String("comment"), ui.commentLE);
        updateForm();
    }

    /* reimp */ bool isComplete() const;
    /* reimp */ void initializePage()
    {
        updateForm();
        dialog.setProtocol(pgp() ? OpenPGP : CMS);
    }
    /* reimp */ void cleanupPage()
    {
        saveValues();
    }

private:
    void updateForm();
    void clearForm();
    void saveValues();
    void registerDialogPropertiesAsFields();

private:
    QString pgpUserID() const;
    QString cmsDN() const;

private Q_SLOTS:
    void slotAdvancedSettingsClicked();
    void slotUpdateResultLabel()
    {
        ui.resultLE->setText(pgp() ? pgpUserID() : cmsDN());
    }

private:
    QVector<Line> lineList;
    QList<QWidget *> dynamicWidgets;
    QMap<QString, QString> savedValues;
    AdvancedSettingsDialog dialog;
    Ui_EnterDetailsPage ui;
};

class OverviewPage : public WizardPage
{
    Q_OBJECT
public:
    explicit OverviewPage(QWidget *p = Q_NULLPTR)
        : WizardPage(p), ui()
    {
        ui.setupUi(this);
        setCommitPage(true);
        setButtonText(QWizard::CommitButton, i18nc("@action", "Create Key"));
    }

    /* reimp */ void initializePage()
    {
        slotShowDetails();
    }

private Q_SLOTS:
    void slotShowDetails()
    {
        ui.textBrowser->setHtml(i18nFormatGnupgKeyParms(ui.showAllDetailsCB->isChecked()));
    }

private:
    QStringList i18nKeyUsages() const;
    QStringList i18nSubkeyUsages() const;
    QStringList i18nCombinedKeyUsages() const;
    QString i18nFormatGnupgKeyParms(bool details) const;

private:
    Ui_OverviewPage ui;
};

class KeyCreationPage : public WizardPage
{
    Q_OBJECT
public:
    explicit KeyCreationPage(QWidget *p = Q_NULLPTR)
        : WizardPage(p),
          ui()
    {
        ui.setupUi(this);
    }

    /* reimp */ bool isComplete() const
    {
        return !job;
    }

    /* reimp */ void initializePage()
    {
        startJob();
    }

private:
    void startJob()
    {
        const CryptoBackend::Protocol *const proto = CryptoBackendFactory::instance()->protocol(pgp() ? OpenPGP : CMS);
        if (!proto) {
            return;
        }
        KeyGenerationJob *const j = proto->keyGenerationJob();
        if (!j) {
            return;
        }
        connect(j, SIGNAL(result(GpgME::KeyGenerationResult,QByteArray,QString)),
                this, SLOT(slotResult(GpgME::KeyGenerationResult,QByteArray,QString)));
        if (const Error err = j->start(createGnupgKeyParms()))
            setField(QLatin1String("error"), i18n("Could not start certificate creation: %1",
                                                  QString::fromLocal8Bit(err.asString())));
        else {
            job = j;
        }
    }
    QStringList keyUsages() const;
    QStringList subkeyUsages() const;
    QString createGnupgKeyParms() const;

private Q_SLOTS:
    void slotResult(const GpgME::KeyGenerationResult &result, const QByteArray &request, const QString &auditLog)
    {
        Q_UNUSED(auditLog);
        if (result.error().code()) {
            setField(QLatin1String("error"), result.error().isCanceled()
                     ? i18n("Operation canceled.")
                     : i18n("Could not create certificate: %1",
                            QString::fromLocal8Bit(result.error().asString())));
            setField(QLatin1String("url"), QString());
            setField(QLatin1String("result"), QString());
        } else if (pgp()) {
            setField(QLatin1String("error"), QString());
            setField(QLatin1String("url"), QString());
            setField(QLatin1String("result"), i18n("Certificate created successfully.\n"
                                                   "Fingerprint: %1", QLatin1String(result.fingerprint())));
        } else {
            QFile file(tmpDir().absoluteFilePath(QLatin1String("request.p10")));

            if (!file.open(QIODevice::WriteOnly)) {
                setField(QLatin1String("error"), i18n("Could not write output file %1: %2",
                                                      file.fileName(), file.errorString()));
                setField(QLatin1String("url"), QString());
                setField(QLatin1String("result"), QString());
            } else {
                file.write(request);
                setField(QLatin1String("error"), QString());
                setField(QLatin1String("url"), QUrl::fromLocalFile(file.fileName()).toString());
                setField(QLatin1String("result"), i18n("Certificate created successfully."));
            }
        }
        setField(QLatin1String("fingerprint"), QString::fromLatin1(result.fingerprint()));
        job = 0;
        Q_EMIT completeChanged();
        QMetaObject::invokeMethod(wizard(), "next", Qt::QueuedConnection);
    }

private:
    QPointer<KeyGenerationJob> job;
    Ui_KeyCreationPage ui;
};

class ResultPage : public WizardPage
{
    Q_OBJECT
public:
    explicit ResultPage(QWidget *p = Q_NULLPTR)
        : WizardPage(p),
          initialized(false),
          successfullyCreatedSigningCertificate(false),
          successfullyCreatedEncryptionCertificate(false),
          ui()
    {
        ui.setupUi(this);
        ui.dragQueen->setPixmap(QIcon::fromTheme(QStringLiteral("kleopatra")).pixmap(64, 64));
        registerField(QLatin1String("error"),  ui.errorTB,   "plainText");
        registerField(QLatin1String("result"), ui.resultTB,  "plainText");
        registerField(QLatin1String("url"),    ui.dragQueen, "url");
        // hidden field, since QWizard can't deal with non-widget-backed fields...
        QLineEdit *le = new QLineEdit(this);
        le->hide();
        registerField(QLatin1String("fingerprint"), le);
    }

    /* reimp */ void initializePage()
    {
        const bool error = isError();

        if (error) {
            setTitle(i18nc("@title", "Key Creation Failed"));
            setSubTitle(i18n("Key pair creation failed. Please find details about the failure below."));
        } else {
            setTitle(i18nc("@title", "Key Pair Successfully Created"));
            setSubTitle(i18n("Your new key pair was created successfully. Please find details on the result and some suggested next steps below."));
        }

        ui.resultTB                 ->setVisible(!error);
        ui.errorTB                  ->setVisible(error);
        ui.dragQueen                ->setVisible(!error && !pgp());
        ui.restartWizardPB          ->setVisible(error);
        ui.nextStepsGB              ->setVisible(!error);
        ui.saveRequestToFilePB      ->setVisible(!pgp());
        ui.makeBackupPB             ->setVisible(pgp());
        ui.createRevocationRequestPB->setVisible(pgp() && false);    // not implemented

#ifdef KDEPIM_MOBILE_UI
        ui.sendCertificateByEMailPB ->setVisible(false);
        ui.sendRequestByEMailPB     ->setVisible(false);
        ui.uploadToKeyserverPB      ->setVisible(false);
#else
        ui.sendCertificateByEMailPB ->setVisible(pgp());
        ui.sendRequestByEMailPB     ->setVisible(!pgp());
        ui.uploadToKeyserverPB      ->setVisible(pgp());
#endif

        if (!error && !pgp()) {
            if (signingAllowed() && !encryptionAllowed()) {
                successfullyCreatedSigningCertificate = true;
            } else if (!signingAllowed() && encryptionAllowed()) {
                successfullyCreatedEncryptionCertificate = true;
            } else {
                successfullyCreatedEncryptionCertificate = successfullyCreatedSigningCertificate = true;
            }
        }

        ui.createSigningCertificatePB->setVisible(successfullyCreatedEncryptionCertificate && !successfullyCreatedSigningCertificate);
        ui.createEncryptionCertificatePB->setVisible(successfullyCreatedSigningCertificate && !successfullyCreatedEncryptionCertificate);

        setButtonVisible(QWizard::CancelButton, error);

        if (!initialized)
            connect(ui.restartWizardPB, SIGNAL(clicked()),
                    wizard(), SLOT(restart()));
        initialized = true;
    }

    /* reimp */ void cleanupPage()
    {
        setButtonVisible(QWizard::CancelButton, true);
    }

    bool isError() const
    {
        return !ui.errorTB->toPlainText().isEmpty();
    }

    /* reimp */ bool isComplete() const
    {
        return !isError();
    }

private:
    Key key() const
    {
        return KeyCache::instance()->findByFingerprint(fingerprint().toLatin1().constData());
    }

private Q_SLOTS:
    void slotSaveRequestToFile()
    {
        QString fileName = FileDialog::getSaveFileName(this, i18nc("@title", "Save Request"),
                           QLatin1String("imp"), i18n("PKCS#10 Requests (*.p10)"));
        if (fileName.isEmpty()) {
            return;
        }
        if (!fileName.endsWith(QLatin1String(".p10"), Qt::CaseInsensitive)) {
            fileName += QLatin1String(".p10");
        }
        QFile src(QUrl(url()).toLocalFile());
        if (!src.copy(fileName))
            KMessageBox::error(this,
                               xi18nc("@info",
                                      "Could not copy temporary file <filename>%1</filename> "
                                      "to file <filename>%2</filename>: <message>%3</message>",
                                      src.fileName(), fileName, src.errorString()),
                               i18nc("@title", "Error Saving Request"));
        else
            KMessageBox::information(this,
                                     xi18nc("@info",
                                            "<para>Successfully wrote request to <filename>%1</filename>.</para>"
                                            "<para>You should now send the request to the Certification Authority (CA).</para>",
                                            fileName),
                                     i18nc("@title", "Request Saved"));
    }

    void slotSendRequestByEMail()
    {
        if (pgp()) {
            return;
        }
        const KConfigGroup config(KSharedConfig::openConfig(), "CertificateCreationWizard");
        invokeMailer(config.readEntry("CAEmailAddress"),    // to
                     i18n("Please process this certificate."), // subject
                     i18n("Please process this certificate and inform the sender about the location to fetch the resulting certificate.\n\nThanks,\n"), // body
                     QUrl(url()).toLocalFile());    // attachment
    }

    void slotSendCertificateByEMail()
    {
        if (!pgp() || exportCertificateCommand) {
            return;
        }
        ExportCertificateCommand *cmd = new ExportCertificateCommand(key());
        connect(cmd, &ExportCertificateCommand::finished, this, &ResultPage::slotSendCertificateByEMailContinuation);
        cmd->setOpenPGPFileName(tmpDir().absoluteFilePath(fingerprint() + QLatin1String(".asc")));
        cmd->start();
        exportCertificateCommand = cmd;
    }

    void slotSendCertificateByEMailContinuation()
    {
        if (!exportCertificateCommand) {
            return;
        }
        // ### better error handling?
        const QString fileName = exportCertificateCommand->openPGPFileName();
        qCDebug(KLEOPATRA_LOG) << "fileName" << fileName;
        exportCertificateCommand = 0;
        if (fileName.isEmpty()) {
            return;
        }
        invokeMailer(QString(),  // to
                     i18n("My new OpenPGP certificate"), // subject
                     i18n("Please find attached my new OpenPGP certificate."), // body
                     fileName);
    }

    QByteArray ol_quote(QByteArray str)
    {
#ifdef Q_OS_WIN
        return "\"\"" + str.replace('"', "\\\"") + "\"\"";
        //return '"' + str.replace( '"', "\\\"" ) + '"';
#else
        return str;
#endif
    }

    void invokeMailer(const QString &to, const QString &subject, QString body, const QString &attachment)
    {
        qCDebug(KLEOPATRA_LOG) << "to:" << to << "subject:" << subject
                               << "body:" << body << "attachment:" << attachment;
        // KToolInvocation::invokeMailer is broken on Windows, and openUrl works fine on Unix, too.

        // RFC 2368 says body's linebreaks need to be encoded as
        // "%0D%0A", so normalize body to CRLF:
        body.replace(QLatin1Char('\n'), QLatin1String("\r\n")).remove(QLatin1String("\r\r"));

        QByteArray encoded = "mailto:?to=" + QUrl::toPercentEncoding(to)
                             + "&subject=" + QUrl::toPercentEncoding(subject)
                             + "&body=" + QUrl::toPercentEncoding(body) ;
        if (!attachment.isEmpty()) {
            encoded += "&attach=" + ol_quote(QUrl::toPercentEncoding(QFileInfo(attachment).absoluteFilePath()));
        }
        qCDebug(KLEOPATRA_LOG) << "openUrl" << QUrl::fromEncoded(encoded);
        QDesktopServices::openUrl(QUrl::fromEncoded(encoded));
        KMessageBox::information(this,
                                 xi18nc("@info",
                                        "<para><application>Kleopatra</application> tried to send a mail via your default mail client.</para>"
                                        "<para>Some mail clients are known not to support attachments when invoked this way.</para>"
                                        "<para>If your mail client does not have an attachment, then drag the <application>Kleopatra</application> icon and drop it on the message compose window of your mail client.</para>"
                                        "<para>If that does not work, either, save the request to a file, and then attach that.</para>"),
                                 i18nc("@title", "Sending Mail"),
                                 QLatin1String("newcertificatewizard-mailto-troubles"));
    }

    void slotUploadCertificateToDirectoryServer()
    {
        if (pgp()) {
            (new ExportOpenPGPCertsToServerCommand(key()))->start();
        }
    }

    void slotBackupCertificate()
    {
        if (pgp()) {
            (new ExportSecretKeyCommand(key()))->start();
        }
    }

    void slotCreateRevocationRequest()
    {

    }

    void slotCreateSigningCertificate()
    {
        if (successfullyCreatedSigningCertificate) {
            return;
        }
        toggleSignEncryptAndRestart();
    }

    void slotCreateEncryptionCertificate()
    {
        if (successfullyCreatedEncryptionCertificate) {
            return;
        }
        toggleSignEncryptAndRestart();
    }

private:
    void toggleSignEncryptAndRestart()
    {
        if (!wizard()) {
            return;
        }
        if (KMessageBox::warningContinueCancel(
                    this,
                    i18nc("@info",
                          "This operation will delete the certification request. "
                          "Please make sure that you have sent or saved it before proceeding."),
                    i18nc("@title", "Certification Request About To Be Deleted")) != KMessageBox::Continue) {
            return;
        }
        const bool sign = signingAllowed();
        const bool encr = encryptionAllowed();
        setField(QLatin1String("signingAllowed"),    !sign);
        setField(QLatin1String("encryptionAllowed"), !encr);
        // restart and skip to Overview Page:
        wizard()->restart();
        for (int i = wizard()->currentId() ; i < NewCertificateWizard::OverviewPageId ; ++i) {
            wizard()->next();
        }
    }

private:
    bool initialized : 1;
    bool successfullyCreatedSigningCertificate : 1;
    bool successfullyCreatedEncryptionCertificate : 1;
    QPointer<ExportCertificateCommand> exportCertificateCommand;
    Ui_ResultPage ui;
};
}

class NewCertificateWizard::Private
{
    friend class ::Kleo::NewCertificateWizard;
    friend class ::Kleo::NewCertificateUi::WizardPage;
    NewCertificateWizard *const q;
public:
    explicit Private(NewCertificateWizard *qq)
        : q(qq),
          tmp(QDir::temp().absoluteFilePath(QLatin1String("kleo-"))),
          ui(q)
    {
        q->setWindowTitle(i18nc("@title", "Certificate Creation Wizard"));
    }

private:
    QTemporaryDir tmp;
    struct Ui {
        ChooseProtocolPage chooseProtocolPage;
        EnterDetailsPage enterDetailsPage;
        OverviewPage overviewPage;
        KeyCreationPage keyCreationPage;
        ResultPage resultPage;

        explicit Ui(NewCertificateWizard *q)
            : chooseProtocolPage(q),
              enterDetailsPage(q),
              overviewPage(q),
              keyCreationPage(q),
              resultPage(q)
        {
            KDAB_SET_OBJECT_NAME(chooseProtocolPage);
            KDAB_SET_OBJECT_NAME(enterDetailsPage);
            KDAB_SET_OBJECT_NAME(overviewPage);
            KDAB_SET_OBJECT_NAME(keyCreationPage);
            KDAB_SET_OBJECT_NAME(resultPage);

            q->setOptions(DisabledBackButtonOnLastPage);

            q->setPage(ChooseProtocolPageId, &chooseProtocolPage);
            q->setPage(EnterDetailsPageId,   &enterDetailsPage);
            q->setPage(OverviewPageId,       &overviewPage);
            q->setPage(KeyCreationPageId,    &keyCreationPage);
            q->setPage(ResultPageId,         &resultPage);

            q->setStartId(ChooseProtocolPageId);
        }

    } ui;

};

NewCertificateWizard::NewCertificateWizard(QWidget *p)
    : QWizard(p), d(new Private(this))
{

}

NewCertificateWizard::~NewCertificateWizard() {}

void NewCertificateWizard::setProtocol(Protocol proto)
{
    d->ui.chooseProtocolPage.setProtocol(proto);
    setStartId(proto == UnknownProtocol ? ChooseProtocolPageId : EnterDetailsPageId);
}

Protocol NewCertificateWizard::protocol() const
{
    return d->ui.chooseProtocolPage.protocol();
}

static QString pgpLabel(const QString &attr)
{
    if (attr == QLatin1String("NAME")) {
        return i18n("Name");
    }
    if (attr == QLatin1String("COMMENT")) {
        return i18n("Comment");
    }
    if (attr == QLatin1String("EMAIL")) {
        return i18n("EMail");
    }
    return QString();
}

static QString attributeLabel(const QString &attr, bool pgp)
{
    if (attr.isEmpty()) {
        return QString();
    }
    const QString label = pgp ? pgpLabel(attr) : Kleo::DNAttributeMapper::instance()->name2label(attr) ;
    if (!label.isEmpty())
        if (pgp) {
            return label;
        } else
            return i18nc("Format string for the labels in the \"Your Personal Data\" page",
                         "%1 (%2)", label, attr);
    else {
        return attr;
    }
}

#if 0
//Not used anywhere
static QString attributeLabelWithColor(const QString &attr, bool pgp)
{
    const QString result = attributeLabel(attr, pgp);
    if (result.isEmpty()) {
        return QString();
    } else {
        return result + ':';
    }
}
#endif

static QString attributeFromKey(QString key)
{
    return key.remove(QLatin1Char('!'));
}

static const char *oidForAttributeName(const QString &attr)
{
    QByteArray attrUtf8 = attr.toUtf8();
    for (unsigned int i = 0 ; i < numOidMaps ; ++i)
        if (qstricmp(attrUtf8, oidmap[i].name) == 0) {
            return oidmap[i].oid;
        }
    return 0;
}

QDir WizardPage::tmpDir() const
{
    return wizard() ? QDir(wizard()->d->tmp.path()) : QDir::home() ;
}

void EnterDetailsPage::registerDialogPropertiesAsFields()
{

    const QMetaObject *const mo = dialog.metaObject();
    for (unsigned int i = mo->propertyOffset(), end = i + mo->propertyCount() ; i != end ; ++i) {
        const QMetaProperty mp = mo->property(i);
        if (mp.isValid()) {
            registerField(QLatin1String(mp.name()), &dialog, mp.name(), SIGNAL(accepted()));
        }
    }

}

void EnterDetailsPage::saveValues()
{
    Q_FOREACH (const Line &line, lineList) {
        savedValues[ attributeFromKey(line.attr) ] = line.edit->text().trimmed();
    }
}

void EnterDetailsPage::clearForm()
{
    qDeleteAll(dynamicWidgets);
    dynamicWidgets.clear();
    lineList.clear();

    ui.nameLE->hide();
    ui.nameLE->clear();
    ui.nameLB->hide();
    ui.nameRequiredLB->hide();

    ui.emailLE->hide();
    ui.emailLE->clear();
    ui.emailLB->hide();
    ui.emailRequiredLB->hide();

    ui.commentLE->hide();
    ui.commentLE->clear();
    ui.commentLB->hide();
    ui.commentRequiredLB->hide();

    ui.addEmailToDnCB->hide();
}

static int row_index_of(QWidget *w, QGridLayout *l)
{
    const int idx = l->indexOf(w);
    int r, c, rs, cs;
    l->getItemPosition(idx, &r, &c, &rs, &cs);
    return r;
}

static QLineEdit *adjust_row(QGridLayout *l, int row, const QString &label, const QString &preset, QValidator *validator, bool readonly, bool required)
{
    assert(l);
    assert(row >= 0);
    assert(row < l->rowCount());

    QLabel *lb = qobject_cast<QLabel *>(l->itemAtPosition(row, 0)->widget());
    assert(lb);
    QLineEdit *le = qobject_cast<QLineEdit *>(l->itemAtPosition(row, 1)->widget());
    assert(le);
    lb->setBuddy(le);   // For better accessibility
    QLabel *reqLB = qobject_cast<QLabel *>(l->itemAtPosition(row, 2)->widget());
    assert(reqLB);

    lb->setText(i18nc("interpunctation for labels", "%1:", label));
    le->setText(preset);
    reqLB->setText(required ? i18n("(required)") : i18n("(optional)"));
    delete le->validator();
    if (validator) {
        if (!validator->parent()) {
            validator->setParent(le);
        }
        le->setValidator(validator);
    }

    le->setReadOnly(readonly && le->hasAcceptableInput());

    lb->show();
    le->show();
    reqLB->show();

    return le;
}

static int add_row(QGridLayout *l, QList<QWidget *> *wl)
{
    assert(l);
    assert(wl);
    const int row = l->rowCount();
    QWidget *w1, *w2, *w3;
    l->addWidget(w1 = new QLabel(l->parentWidget()),    row, 0);
    l->addWidget(w2 = new QLineEdit(l->parentWidget()), row, 1);
    l->addWidget(w3 = new QLabel(l->parentWidget()),    row, 2);
    wl->push_back(w1);
    wl->push_back(w2);
    wl->push_back(w3);
    return row;
}

void EnterDetailsPage::updateForm()
{

    clearForm();

    const KConfigGroup config(KSharedConfig::openConfig(), "CertificateCreationWizard");

    QStringList attrOrder = config.readEntry(pgp() ? "OpenPGPAttributeOrder" : "DNAttributeOrder", QStringList());
    if (attrOrder.empty()) {
        if (pgp()) {
            attrOrder << QStringLiteral("NAME!") << QStringLiteral("EMAIL!") << QStringLiteral("COMMENT");
        } else {
            attrOrder << QStringLiteral("CN!") << QStringLiteral("L") << QStringLiteral("OU") << QStringLiteral("O!") << QStringLiteral("C!") << QStringLiteral("EMAIL!");
        }
    }

    QList<QWidget *> widgets;
    widgets.push_back(ui.nameLE);
    widgets.push_back(ui.emailLE);
    widgets.push_back(ui.commentLE);

    QMap<int, Line> lines;

    Q_FOREACH (const QString &rawKey, attrOrder) {
        const QString key = rawKey.trimmed().toUpper();
        const QString attr = attributeFromKey(key);
        if (attr.isEmpty()) {
            continue;
        }
        const QString preset = savedValues.value(attr, config.readEntry(attr, QString()));
        const bool required = key.endsWith(QLatin1Char('!'));
        const bool readonly = config.isEntryImmutable(attr);
        const QString label = config.readEntry(attr + QLatin1String("_label"),
                                               attributeLabel(attr, pgp()));
        const QString regex = config.readEntry(attr + QLatin1String("_regex"));

        int row;
        bool known = true;
        QValidator *validator = 0;
        if (attr == QLatin1String("EMAIL")) {
            row = row_index_of(ui.emailLE, ui.gridLayout);
            validator = regex.isEmpty() ? Validation::email() : Validation::email(QRegExp(regex)) ;
            if (!pgp()) {
                ui.addEmailToDnCB->show();
            }
        } else if (attr == QLatin1String("NAME") || attr == QLatin1String("CN")) {
            if ((pgp() && attr == QLatin1String("CN")) || (!pgp() && attr == QLatin1String("NAME"))) {
                continue;
            }
            if (pgp()) {
                validator = regex.isEmpty() ? Validation::pgpName() : Validation::pgpName(QRegExp(regex)) ;
            }
            row = row_index_of(ui.nameLE, ui.gridLayout);
        } else if (attr == QLatin1String("COMMENT")) {
            if (!pgp()) {
                continue;
            }
            validator = regex.isEmpty() ? Validation::pgpComment() : Validation::pgpComment(QRegExp(regex)) ;
            row = row_index_of(ui.commentLE, ui.gridLayout);
        } else {
            known = false;
            row = add_row(ui.gridLayout, &dynamicWidgets);
        }
        if (!validator && !regex.isEmpty()) {
            validator = new QRegExpValidator(QRegExp(regex), 0);
        }

        QLineEdit *le = adjust_row(ui.gridLayout, row, label, preset, validator, readonly, required);

        const Line line = { key, label, regex, le };
        lines[row] = line;

        if (!known) {
            widgets.push_back(le);
        }

        // don't connect twice:
        disconnect(le, &QLineEdit::textChanged, this, &EnterDetailsPage::slotUpdateResultLabel);
        connect(le, &QLineEdit::textChanged, this, &EnterDetailsPage::slotUpdateResultLabel);
    }

    // create lineList in visual order, so requirementsAreMet()
    // complains from top to bottom:
    lineList = kdtools::copy< QVector<Line> >(lines);

    widgets.push_back(ui.resultLE);
    widgets.push_back(ui.addEmailToDnCB);
    widgets.push_back(ui.advancedPB);

    set_tab_order(widgets);
}

QString EnterDetailsPage::cmsDN() const
{
    DN dn;
    for (QVector<Line>::const_iterator it = lineList.begin(), end = lineList.end() ; it != end ; ++it) {
        const QString text = it->edit->text().trimmed();
        if (text.isEmpty()) {
            continue;
        }
        QString attr = attributeFromKey(it->attr);
        if (attr == QLatin1String("EMAIL") && !ui.addEmailToDnCB->isChecked()) {
            continue;
        }
        if (const char *const oid = oidForAttributeName(attr)) {
            attr = QString::fromUtf8(oid);
        }
        dn.append(DN::Attribute(attr, text));
    }
    return dn.dn();
}

QString EnterDetailsPage::pgpUserID() const
{
    return Formatting::prettyNameAndEMail(OpenPGP, QString(),
                                          ui.nameLE->text().trimmed(),
                                          ui.emailLE->text().trimmed(),
                                          ui.commentLE->text().trimmed());
}

static bool has_intermediate_input(const QLineEdit *le)
{
    QString text = le->text();
    int pos = le->cursorPosition();
    const QValidator *const v = le->validator();
    return v && v->validate(text, pos) == QValidator::Intermediate ;
}

static bool requirementsAreMet(const QVector<Line> &list, QString &error)
{
    Q_FOREACH (const Line &line, list) {
        const QLineEdit *le = line.edit;
        if (!le) {
            continue;
        }
        const QString key = line.attr;
        qCDebug(KLEOPATRA_LOG) << "requirementsAreMet(): checking \"" << key << "\" against \"" << le->text() << "\":";
        if (le->text().trimmed().isEmpty()) {
            if (key.endsWith(QLatin1Char('!'))) {
                if (line.regex.isEmpty()) {
                    error = xi18nc("@info", "<interface>%1</interface> is required, but empty.", line.label);
                } else
                    error = xi18nc("@info", "<interface>%1</interface> is required, but empty.<nl/>"
                                   "Local Admin rule: <icode>%2</icode>", line.label, line.regex);
                return false;
            }
        } else if (has_intermediate_input(le)) {
            if (line.regex.isEmpty()) {
                error = xi18nc("@info", "<interface>%1</interface> is incomplete.", line.label);
            } else
                error = xi18nc("@info", "<interface>%1</interface> is incomplete.<nl/>"
                               "Local Admin rule: <icode>%2</icode>", line.label, line.regex);
            return false;
        } else if (!le->hasAcceptableInput()) {
            if (line.regex.isEmpty()) {
                error = xi18nc("@info", "<interface>%1</interface> is invalid.", line.label);
            } else
                error = xi18nc("@info", "<interface>%1</interface> is invalid.<nl/>"
                               "Local Admin rule: <icode>%2</icode>", line.label, line.regex);
            return false;
        }
        qCDebug(KLEOPATRA_LOG) << "ok";
    }
    return true;
}

bool EnterDetailsPage::isComplete() const
{
    QString error;
    const bool ok = requirementsAreMet(lineList, error);
    ui.errorLB->setText(error);
    return ok;
}

void EnterDetailsPage::slotAdvancedSettingsClicked()
{
    dialog.exec();
}

QStringList KeyCreationPage::keyUsages() const
{
    QStringList usages;
<<<<<<< HEAD
    if (signingAllowed()) {
        usages << QStringLiteral("sign");
    }
    if (encryptionAllowed() && !is_dsa(keyType())) {
        usages << QStringLiteral("encrypt");
    }
    if (0)   // not needed in pgp (implied) and not supported in cms
        if (certificationAllowed()) {
            usages << QStringLiteral("certify");
        }
    if (authenticationAllowed()) {
        usages << QStringLiteral("auth");
    }
=======
    if ( signingAllowed() )
        usages << QLatin1String("sign");
    if ( encryptionAllowed() && !is_dsa( keyType() ) && !is_rsa( subkeyType() ) )
        usages << QLatin1String("encrypt");
    if ( 0 ) // not needed in pgp (implied) and not supported in cms
    if ( certificationAllowed() )
        usages << QLatin1String("certify");
    if ( authenticationAllowed() )
        usages << QLatin1String("auth");
>>>>>>> 2277efd9
    return usages;
}

QStringList OverviewPage::i18nKeyUsages() const
{
    QStringList usages;
    if (signingAllowed()) {
        usages << i18n("Sign");
<<<<<<< HEAD
    }
    if (encryptionAllowed() && !is_dsa(keyType())) {
=======
    if ( encryptionAllowed() && !is_dsa( keyType() ) && !is_rsa( subkeyType() ) )
>>>>>>> 2277efd9
        usages << i18n("Encrypt");
    }
    if (0)   // not needed in pgp (implied) and not supported in cms
        if (certificationAllowed()) {
            usages << i18n("Certify");
        }
    if (authenticationAllowed()) {
        usages << i18n("Authenticate");
    }
    return usages;
}

QStringList KeyCreationPage::subkeyUsages() const
{
    QStringList usages;
<<<<<<< HEAD
    if (encryptionAllowed() && is_dsa(keyType())) {
        assert(subkeyType());
        assert(is_elg(subkeyType()));
        usages << QStringLiteral("encrypt");
=======
    if ( encryptionAllowed() && ( is_dsa( keyType() ) || is_rsa ( subkeyType() ) ) ) {
        assert( subkeyType() );
        usages << QLatin1String("encrypt");
>>>>>>> 2277efd9
    }
    return usages;
}

QStringList OverviewPage::i18nSubkeyUsages() const
{
    QStringList usages;
<<<<<<< HEAD
    if (encryptionAllowed() && is_dsa(keyType())) {
        assert(subkeyType());
        assert(is_elg(subkeyType()));
=======
    if ( encryptionAllowed() && ( is_dsa( keyType() ) || is_rsa ( subkeyType() ) ) ) {
        assert( subkeyType() );
>>>>>>> 2277efd9
        usages << i18n("Encrypt");
    }
    return usages;
}

QStringList OverviewPage::i18nCombinedKeyUsages() const
{
    return i18nSubkeyUsages() + i18nKeyUsages();
}

namespace
{
template <typename T = QString>
struct Row {
    QString key;
    T value;

    Row(const QString &k, const T &v) : key(k), value(v) {}
};
template <typename T>
QTextStream &operator<<(QTextStream &s, const Row<T> &row)
{
    if (row.key.isEmpty()) {
        return s;
    } else {
        return s << "<tr><td>" << row.key << "</td><td>" << row.value << "</td></tr>";
    }
}
}

QString OverviewPage::i18nFormatGnupgKeyParms(bool details) const
{
    QString result;
    QTextStream s(&result);
    s             << "<table>";
    if (pgp()) {
        s         << Row<        >(i18n("Name:"),              name());
    }
    s             << Row<        >(i18n("Email Address:"),     email());
    if (pgp()) {
        if (!comment().isEmpty()) {
            s     << Row<        >(i18n("Comment:"),           comment());
        }
    } else {
        s         << Row<        >(i18n("Subject-DN:"),        DN(dn()).dn(QLatin1String(",<br>")));
    }
    if (details) {
        s         << Row<        >(i18n("Key Type:"),          QLatin1String(gpgme_pubkey_algo_name(static_cast<gpgme_pubkey_algo_t>(keyType()))));
        if (const unsigned int strength = keyStrength()) {
            s     << Row<        >(i18n("Key Strength:"),      i18np("1 bit", "%1 bits", strength));
        } else {
            s     << Row<        >(i18n("Key Strength:"),      i18n("default"));
        }
        s         << Row<        >(i18n("Certificate Usage:"), i18nCombinedKeyUsages().join(i18nc("separator for key usages", ",&nbsp;")));
        if (const unsigned int subkey = subkeyType()) {
            s     << Row<        >(i18n("Subkey Type:"),       QLatin1String(gpgme_pubkey_algo_name(static_cast<gpgme_pubkey_algo_t>(subkey))));
            if (const unsigned int strength = subkeyStrength()) {
                s << Row<        >(i18n("Subkey Strength:"),   i18np("1 bit", "%1 bits", strength));
            } else {
                s << Row<        >(i18n("Subkey Strength:"),   i18n("default"));
            }
            s     << Row<        >(i18n("Subkey Usage:"),      i18nSubkeyUsages().join(i18nc("separator for key usages", ",&nbsp;")));
        }
    }
    if (pgp() && details && expiryDate().isValid()) {
        s         << Row<        >(i18n("Valid Until:"),       KLocale::global()->formatDate(expiryDate()));
    }
    if (!pgp() && details) {
        Q_FOREACH (const QString &email, additionalEMailAddresses()) {
            s     << Row<        >(i18n("Add. Email Address:"), email);
        }
        Q_FOREACH (const QString &dns,   dnsNames()) {
            s     << Row<        >(i18n("DNS Name:"),          dns);
        }
        Q_FOREACH (const QString &uri,   uris()) {
            s     << Row<        >(i18n("URI:"),               uri);
        }
    }
    return result;
}

static QString encode_dns(const QString &dns)
{
    return QString::fromLatin1(QUrl::toAce(dns));
}

static QString encode_email(const QString &email)
{
    const int at = email.lastIndexOf(QLatin1Char('@'));
    if (at < 0) {
        return email;
    }
    return email.left(at + 1) + encode_dns(email.mid(at + 1));
}

QString KeyCreationPage::createGnupgKeyParms() const
{
    QString result;
    QTextStream s(&result);
    s     << "<GnupgKeyParms format=\"internal\">"         << endl;
    if (pgp()) {
        s << "%ask-passphrase"                             << endl;
    }
    s     << "key-type:      " << gpgme_pubkey_algo_name(static_cast<gpgme_pubkey_algo_t>(keyType())) << endl;
    if (const unsigned int strength = keyStrength()) {
        s << "key-length:    " << strength                 << endl;
    }
    s     << "key-usage:     " << keyUsages().join(QLatin1String(" "))    << endl;
    if (const unsigned int subkey = subkeyType()) {
        s << "subkey-type:   " << gpgme_pubkey_algo_name(static_cast<gpgme_pubkey_algo_t>(subkey)) << endl;
        if (const unsigned int strength = subkeyStrength()) {
            s << "subkey-length: " << strength             << endl;
        }
        s << "subkey-usage:  " << subkeyUsages().join(QLatin1String(" ")) << endl;
    }
    if (pgp() && expiryDate().isValid()) {
        s << "expire-date:   " << expiryDate().toString(Qt::ISODate) << endl;
    }
    s     << "name-email:    " << encode_email(email())  << endl;
    if (pgp()) {
        s << "name-real:     " << name()                   << endl;
        if (!comment().isEmpty()) {
            s << "name-comment:  " << comment()            << endl;
        }
    } else {
        s << "name-dn:       " << dn()                     << endl;
        Q_FOREACH (const QString &email, additionalEMailAddresses()) {
            s << "name-email:    " << encode_email(email) << endl;
        }
        Q_FOREACH (const QString &dns,   dnsNames()) {
            s << "name-dns:      " << encode_dns(dns)    << endl;
        }
        Q_FOREACH (const QString &uri,   uris()) {
            s << "name-uri:      " << uri                  << endl;
        }
    }
    s     << "</GnupgKeyParms>"                            << endl;
    qCDebug(KLEOPATRA_LOG) << '\n' << result;
    return result;
}

static void fill_combobox(QComboBox &cb, const QList<int> &sizes, const QStringList &labels)
{
    cb.clear();
    for (int i = 0, end = sizes.size() ; i != end ; ++i) {
        cb.addItem(i < labels.size() && !labels[i].trimmed().isEmpty()
                   ? sizes[i] < 0
                   ? i18ncp("%2: some admin-supplied text, %1: key size in bits", "%2 (1 bit; default)", "%2 (%1 bits; default)", -sizes[i], labels[i].trimmed())
                   : i18ncp("%2: some admin-supplied text, %1: key size in bits", "%2 (1 bit)", "%2 (%1 bits)", sizes[i], labels[i].trimmed())
                   : sizes[i] < 0
                   ? i18ncp("%1: key size in bits", "1 bit (default)", "%1 bits (default)", -sizes[i])
                   : i18ncp("%1: key size in bits", "1 bit", "%1 bits", sizes[i]),
                   std::abs(sizes[i]));
        if (sizes[i] < 0) {
            cb.setCurrentIndex(cb.count() - 1);
        }
    }
}

void AdvancedSettingsDialog::fillKeySizeComboBoxen()
{

    const KConfigGroup config(KSharedConfig::openConfig(), "CertificateCreationWizard");

    const QList<int> rsaKeySizes = config.readEntry(RSA_KEYSIZES_ENTRY, QList<int>() << 1536 << -2048 << 3072 << 4096);
    const QList<int> dsaKeySizes = config.readEntry(DSA_KEYSIZES_ENTRY, QList<int>() << -2048);
    const QList<int> elgKeySizes = config.readEntry(ELG_KEYSIZES_ENTRY, QList<int>() << 1536 << -2048 << 3072 << 4096);

    const QStringList rsaKeySizeLabels = config.readEntry(RSA_KEYSIZE_LABELS_ENTRY, QStringList());
    const QStringList dsaKeySizeLabels = config.readEntry(DSA_KEYSIZE_LABELS_ENTRY, QStringList());
    const QStringList elgKeySizeLabels = config.readEntry(ELG_KEYSIZE_LABELS_ENTRY, QStringList());

<<<<<<< HEAD
    fill_combobox(*ui.rsaKeyStrengthCB, rsaKeySizes, rsaKeySizeLabels);
    fill_combobox(*ui.dsaKeyStrengthCB, dsaKeySizes, dsaKeySizeLabels);
    fill_combobox(*ui.elgKeyStrengthCB, elgKeySizes, elgKeySizeLabels);
=======
    fill_combobox( *ui.rsaKeyStrengthCB, rsaKeySizes, rsaKeySizeLabels );
    fill_combobox( *ui.rsaKeyStrengthSubCB, rsaKeySizes, rsaKeySizeLabels );
    fill_combobox( *ui.dsaKeyStrengthCB, dsaKeySizes, dsaKeySizeLabels );
    fill_combobox( *ui.elgKeyStrengthCB, elgKeySizes, elgKeySizeLabels );
>>>>>>> 2277efd9

}

void AdvancedSettingsDialog::loadDefaultKeyType()
{

    if (protocol != CMS && protocol != OpenPGP) {
        return;
    }

    const KConfigGroup config(KSharedConfig::openConfig(), "CertificateCreationWizard");

    const QString entry = protocol == CMS ? QLatin1String(CMS_KEY_TYPE_ENTRY) : QLatin1String(PGP_KEY_TYPE_ENTRY) ;
    const QString keyType = config.readEntry(entry).trimmed().toUpper();

    if (protocol == OpenPGP && keyType == QLatin1String("DSA")) {
        setKeyType(GPGME_PK_DSA);
        setSubkeyType(0);
    } else if (protocol == OpenPGP && keyType == QLatin1String("DSA+ELG")) {
        setKeyType(GPGME_PK_DSA);
        setSubkeyType(GPGME_PK_ELG_E);
    } else {
<<<<<<< HEAD
        if (!keyType.isEmpty() && keyType != QLatin1String("RSA"))
            qCWarning(KLEOPATRA_LOG) << "invalid value \"" << qPrintable(keyType)
                                     << "\" for entry \"[CertificateCreationWizard]"
                                     << qPrintable(entry) << "\"";
        setKeyType(GPGME_PK_RSA);
        setSubkeyType(0);
=======
        if ( !keyType.isEmpty() && keyType != QLatin1String("RSA") )
            kWarning() << "invalid value \"" << qPrintable( keyType )
                       << "\" for entry \"[CertificateCreationWizard]"
                       << qPrintable( entry ) << "\"";
        setKeyType( GPGME_PK_RSA );
        setSubkeyType( GPGME_PK_RSA );
>>>>>>> 2277efd9
    }

    keyTypeImmutable = config.isEntryImmutable(entry);
    updateWidgetVisibility();
}

void AdvancedSettingsDialog::updateWidgetVisibility()
{
    // Personal Details Page
    if (protocol == OpenPGP) {    // ### hide until multi-uid is implemented
        if (ui.tabWidget->indexOf(ui.personalTab) != -1) {
            ui.tabWidget->removeTab(ui.tabWidget->indexOf(ui.personalTab));
        }
    } else {
        if (ui.tabWidget->indexOf(ui.personalTab) == -1) {
            ui.tabWidget->addTab(ui.personalTab, tr2i18n("Personal Details", 0));
        }
    }
    ui.uidGB->setVisible(protocol == OpenPGP);
    ui.uidGB->setEnabled(false);
    ui.uidGB->setToolTip(i18nc("@info:tooltip", "Adding more than one User ID is not yet implemented."));
    ui.emailGB->setVisible(protocol == CMS);
    ui.dnsGB->setVisible(protocol == CMS);
    ui.uriGB->setVisible(protocol == CMS);
    // Technical Details Page
<<<<<<< HEAD
    if (keyTypeImmutable) {
        ui.rsaRB->setEnabled(false);
        ui.dsaRB->setEnabled(false);
        ui.elgCB->setEnabled(false);
    } else {
        ui.rsaRB->setEnabled(true);
        ui.dsaRB->setEnabled(protocol == OpenPGP);
        ui.elgCB->setEnabled(protocol == OpenPGP);
=======
    if ( keyTypeImmutable ) {
        ui.rsaRB->setEnabled( false );
        ui.rsaSubCB->setEnabled( false );
        ui.dsaRB->setEnabled( false );
        ui.elgCB->setEnabled( false );
    } else {
        ui.rsaRB->setEnabled( true );
        ui.rsaSubCB->setEnabled( protocol == OpenPGP );
        ui.dsaRB->setEnabled( protocol == OpenPGP );
        ui.elgCB->setEnabled( protocol == OpenPGP );
>>>>>>> 2277efd9
    }
    ui.certificationCB->setVisible(protocol == OpenPGP);   // gpgsm limitation?
    ui.authenticationCB->setVisible(protocol == OpenPGP);
    if (protocol == OpenPGP) {   // pgp keys must have certify capability
        ui.certificationCB->setChecked(true);
        ui.certificationCB->setEnabled(false);
    }
    if (protocol == CMS) {
        ui.encryptionCB->setEnabled(true);
    }
    ui.expiryDE->setVisible(protocol == OpenPGP);
    ui.expiryCB->setVisible(protocol == OpenPGP);
    slotKeyMaterialSelectionChanged();
}

#include "newcertificatewizard.moc"<|MERGE_RESOLUTION|>--- conflicted
+++ resolved
@@ -365,25 +365,6 @@
             0 ;
     }
 
-<<<<<<< HEAD
-    void setSubkeyType(unsigned int algo)
-    {
-        ui.elgCB->setChecked(is_elg(algo));
-    }
-    unsigned int subkeyType() const
-    {
-        return ui.elgCB->isChecked() ? GPGME_PK_ELG_E : 0 ;
-    }
-
-    void setSubkeyStrength(unsigned int strength)
-    {
-        set_keysize(ui.elgKeyStrengthCB, strength);
-    }
-    unsigned int subkeyStrength() const
-    {
-        return get_keysize(ui.elgKeyStrengthCB);
-    }
-=======
         void setSubkeyType( unsigned int algo ) {
             ui.elgCB->setChecked( is_elg( algo ) );
             ui.rsaSubCB->setChecked( is_rsa( algo ) );
@@ -410,7 +391,6 @@
             }
             return get_keysize( ui.elgKeyStrengthCB );
         }
->>>>>>> 2277efd9
 
     void setSigningAllowed(bool on)
     {
@@ -475,21 +455,6 @@
                 if (sender() == ui.dsaRB || sender() == ui.rsaRB) {
                     ui.elgCB->setChecked(is_dsa(algo));
                 }
-<<<<<<< HEAD
-            }
-            if (is_rsa(algo)) {
-                ui.encryptionCB->setEnabled(true);
-                ui.encryptionCB->setChecked(true);
-                ui.signingCB->setEnabled(true);
-                ui.signingCB->setChecked(true);
-                ui.authenticationCB->setEnabled(true);
-            } else if (is_dsa(algo)) {
-                ui.encryptionCB->setEnabled(false);
-                if (is_elg(sk_algo)) {
-                    ui.encryptionCB->setChecked(true);
-                } else {
-                    ui.encryptionCB->setChecked(false);
-=======
                 if ( is_rsa( algo ) ) {
                     ui.encryptionCB->setEnabled( true );
                     ui.encryptionCB->setChecked( true );
@@ -508,7 +473,6 @@
                         ui.encryptionCB->setChecked( true );
                     else
                         ui.encryptionCB->setChecked( false );
->>>>>>> 2277efd9
                 }
             }
         } else {
@@ -1474,21 +1438,6 @@
 QStringList KeyCreationPage::keyUsages() const
 {
     QStringList usages;
-<<<<<<< HEAD
-    if (signingAllowed()) {
-        usages << QStringLiteral("sign");
-    }
-    if (encryptionAllowed() && !is_dsa(keyType())) {
-        usages << QStringLiteral("encrypt");
-    }
-    if (0)   // not needed in pgp (implied) and not supported in cms
-        if (certificationAllowed()) {
-            usages << QStringLiteral("certify");
-        }
-    if (authenticationAllowed()) {
-        usages << QStringLiteral("auth");
-    }
-=======
     if ( signingAllowed() )
         usages << QLatin1String("sign");
     if ( encryptionAllowed() && !is_dsa( keyType() ) && !is_rsa( subkeyType() ) )
@@ -1498,7 +1447,6 @@
         usages << QLatin1String("certify");
     if ( authenticationAllowed() )
         usages << QLatin1String("auth");
->>>>>>> 2277efd9
     return usages;
 }
 
@@ -1507,12 +1455,8 @@
     QStringList usages;
     if (signingAllowed()) {
         usages << i18n("Sign");
-<<<<<<< HEAD
-    }
-    if (encryptionAllowed() && !is_dsa(keyType())) {
-=======
-    if ( encryptionAllowed() && !is_dsa( keyType() ) && !is_rsa( subkeyType() ) )
->>>>>>> 2277efd9
+    }
+    if ( encryptionAllowed() && !is_dsa( keyType() ) && !is_rsa( subkeyType() ) ) {
         usages << i18n("Encrypt");
     }
     if (0)   // not needed in pgp (implied) and not supported in cms
@@ -1528,16 +1472,9 @@
 QStringList KeyCreationPage::subkeyUsages() const
 {
     QStringList usages;
-<<<<<<< HEAD
-    if (encryptionAllowed() && is_dsa(keyType())) {
-        assert(subkeyType());
-        assert(is_elg(subkeyType()));
-        usages << QStringLiteral("encrypt");
-=======
     if ( encryptionAllowed() && ( is_dsa( keyType() ) || is_rsa ( subkeyType() ) ) ) {
         assert( subkeyType() );
         usages << QLatin1String("encrypt");
->>>>>>> 2277efd9
     }
     return usages;
 }
@@ -1545,14 +1482,8 @@
 QStringList OverviewPage::i18nSubkeyUsages() const
 {
     QStringList usages;
-<<<<<<< HEAD
-    if (encryptionAllowed() && is_dsa(keyType())) {
-        assert(subkeyType());
-        assert(is_elg(subkeyType()));
-=======
     if ( encryptionAllowed() && ( is_dsa( keyType() ) || is_rsa ( subkeyType() ) ) ) {
         assert( subkeyType() );
->>>>>>> 2277efd9
         usages << i18n("Encrypt");
     }
     return usages;
@@ -1725,16 +1656,10 @@
     const QStringList dsaKeySizeLabels = config.readEntry(DSA_KEYSIZE_LABELS_ENTRY, QStringList());
     const QStringList elgKeySizeLabels = config.readEntry(ELG_KEYSIZE_LABELS_ENTRY, QStringList());
 
-<<<<<<< HEAD
-    fill_combobox(*ui.rsaKeyStrengthCB, rsaKeySizes, rsaKeySizeLabels);
-    fill_combobox(*ui.dsaKeyStrengthCB, dsaKeySizes, dsaKeySizeLabels);
-    fill_combobox(*ui.elgKeyStrengthCB, elgKeySizes, elgKeySizeLabels);
-=======
     fill_combobox( *ui.rsaKeyStrengthCB, rsaKeySizes, rsaKeySizeLabels );
     fill_combobox( *ui.rsaKeyStrengthSubCB, rsaKeySizes, rsaKeySizeLabels );
     fill_combobox( *ui.dsaKeyStrengthCB, dsaKeySizes, dsaKeySizeLabels );
     fill_combobox( *ui.elgKeyStrengthCB, elgKeySizes, elgKeySizeLabels );
->>>>>>> 2277efd9
 
 }
 
@@ -1757,21 +1682,12 @@
         setKeyType(GPGME_PK_DSA);
         setSubkeyType(GPGME_PK_ELG_E);
     } else {
-<<<<<<< HEAD
-        if (!keyType.isEmpty() && keyType != QLatin1String("RSA"))
-            qCWarning(KLEOPATRA_LOG) << "invalid value \"" << qPrintable(keyType)
-                                     << "\" for entry \"[CertificateCreationWizard]"
-                                     << qPrintable(entry) << "\"";
-        setKeyType(GPGME_PK_RSA);
-        setSubkeyType(0);
-=======
         if ( !keyType.isEmpty() && keyType != QLatin1String("RSA") )
-            kWarning() << "invalid value \"" << qPrintable( keyType )
+            qCWarning(KLEOPATRA_LOG) << "invalid value \"" << qPrintable( keyType )
                        << "\" for entry \"[CertificateCreationWizard]"
                        << qPrintable( entry ) << "\"";
         setKeyType( GPGME_PK_RSA );
         setSubkeyType( GPGME_PK_RSA );
->>>>>>> 2277efd9
     }
 
     keyTypeImmutable = config.isEntryImmutable(entry);
@@ -1797,16 +1713,6 @@
     ui.dnsGB->setVisible(protocol == CMS);
     ui.uriGB->setVisible(protocol == CMS);
     // Technical Details Page
-<<<<<<< HEAD
-    if (keyTypeImmutable) {
-        ui.rsaRB->setEnabled(false);
-        ui.dsaRB->setEnabled(false);
-        ui.elgCB->setEnabled(false);
-    } else {
-        ui.rsaRB->setEnabled(true);
-        ui.dsaRB->setEnabled(protocol == OpenPGP);
-        ui.elgCB->setEnabled(protocol == OpenPGP);
-=======
     if ( keyTypeImmutable ) {
         ui.rsaRB->setEnabled( false );
         ui.rsaSubCB->setEnabled( false );
@@ -1817,7 +1723,6 @@
         ui.rsaSubCB->setEnabled( protocol == OpenPGP );
         ui.dsaRB->setEnabled( protocol == OpenPGP );
         ui.elgCB->setEnabled( protocol == OpenPGP );
->>>>>>> 2277efd9
     }
     ui.certificationCB->setVisible(protocol == OpenPGP);   // gpgsm limitation?
     ui.authenticationCB->setVisible(protocol == OpenPGP);
