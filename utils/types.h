/* -*- mode: c++; c-basic-offset:4 -*-
    utils/types.h

    This file is part of Kleopatra, the KDE keymanager
    Copyright (c) 2007 Klarälvdalens Datakonsult AB

    Kleopatra is free software; you can redistribute it and/or modify
    it under the terms of the GNU General Public License as published by
    the Free Software Foundation; either version 2 of the License, or
    (at your option) any later version.

    Kleopatra is distributed in the hope that it will be useful,
    but WITHOUT ANY WARRANTY; without even the implied warranty of
    MERCHANTABILITY or FITNESS FOR A PARTICULAR PURPOSE.  See the GNU
    General Public License for more details.

    You should have received a copy of the GNU General Public License
    along with this program; if not, write to the Free Software
    Foundation, Inc., 51 Franklin Street, Fifth Floor, Boston, MA  02110-1301  USA

    In addition, as a special exception, the copyright holders give
    permission to link the code of this program with any edition of
    the Qt library by Trolltech AS, Norway (or with modified versions
    of Qt that use the same license as Qt), and distribute linked
    combinations including the two.  You must obey the GNU General
    Public License in all respects for all of the code used other than
    Qt.  If you modify this file, you may extend this exception to
    your version of the file, but you are not obligated to do so.  If
    you do not wish to do so, delete this exception statement from
    your version.
*/

#ifndef __KLEOPATRA_UTILS_TYPES_H__
#define __KLEOPATRA_UTILS_TYPES_H__

<<<<<<< HEAD
class QWidget;

=======
#include <utils/pimpl_ptr.h>

class QWidget;

namespace boost {
    template <typename T> class shared_ptr;
}

>>>>>>> 27a24edb
namespace Kleo {
    enum DecryptVerifyOperation {
        Decrypt,
        Verify,
        DecryptVerify/*,
        VerifyOpaque,
        VerifyDetached*/
    };
    
    enum VerificationMode {
        Opaque,
        Detached
    };

    enum Policy {
        NoPolicy,
        Allow,
        Force,
        Deny
    };

    class ExecutionContext {
    public:
        virtual ~ExecutionContext() {}
        virtual void applyWindowID( QWidget * widget ) const = 0;
    };

<<<<<<< HEAD
=======
    class ExecutionContextUser {
    public:
        ExecutionContextUser();
        explicit ExecutionContextUser( const boost::shared_ptr<const ExecutionContext> & ec );
        virtual ~ExecutionContextUser();

        void setExecutionContext( const boost::shared_ptr<const ExecutionContext> & ec );
        boost::shared_ptr<const ExecutionContext> executionContext() const;

    protected:
        void bringToForeground( QWidget * wid );
    private:
        class Private;
        kdtools::pimpl_ptr<Private> d;
    };

>>>>>>> 27a24edb
}

#endif // __KLEOPATRA_UTILS_TYPES_H__<|MERGE_RESOLUTION|>--- conflicted
+++ resolved
@@ -33,10 +33,6 @@
 #ifndef __KLEOPATRA_UTILS_TYPES_H__
 #define __KLEOPATRA_UTILS_TYPES_H__
 
-<<<<<<< HEAD
-class QWidget;
-
-=======
 #include <utils/pimpl_ptr.h>
 
 class QWidget;
@@ -45,7 +41,6 @@
     template <typename T> class shared_ptr;
 }
 
->>>>>>> 27a24edb
 namespace Kleo {
     enum DecryptVerifyOperation {
         Decrypt,
@@ -73,8 +68,6 @@
         virtual void applyWindowID( QWidget * widget ) const = 0;
     };
 
-<<<<<<< HEAD
-=======
     class ExecutionContextUser {
     public:
         ExecutionContextUser();
@@ -91,7 +84,6 @@
         kdtools::pimpl_ptr<Private> d;
     };
 
->>>>>>> 27a24edb
 }
 
 #endif // __KLEOPATRA_UTILS_TYPES_H__